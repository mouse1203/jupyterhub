--- conflicted
+++ resolved
@@ -1,5 +1,3 @@
-from jupyterhub.auth import DummyAuthenticator
-
 """sample jupyterhub config file for testing
 
 configures jupyterhub with dummyauthenticator and simplespawner
@@ -7,19 +5,12 @@
 """
 
 c = get_config() # noqa
+
+from jupyterhub.auth import DummyAuthenticator
 c.JupyterHub.authenticator_class = DummyAuthenticator
 
-<<<<<<< HEAD
-from jupyterhub.spawners import SimpleSpawner
-c.JupyterHub.spawner_class = SimpleSpawner
-=======
 # Optionally set a global password that all users must use
 # c.DummyAuthenticator.password = "your_password"
 
-try:
-    from simplespawner import SimpleLocalProcessSpawner
-except ImportError:
-    print("simplespawner not available. Try: `pip install jupyterhub-simplespawner`")
-else:
-    c.JupyterHub.spawner_class = SimpleLocalProcessSpawner
->>>>>>> 3a06310d
+from jupyterhub.spawners import SimpleSpawner
+c.JupyterHub.spawner_class = SimpleSpawner