#!/usr/bin/env python3
"""The multi-user notebook application"""
# Copyright (c) Jupyter Development Team.
# Distributed under the terms of the Modified BSD License.
import asyncio
import atexit
import binascii
import json
import logging
import os
import re
import signal
import socket
import sys
import time
from concurrent.futures import ThreadPoolExecutor
from datetime import datetime
from datetime import timedelta
from datetime import timezone
from functools import partial
from getpass import getuser
from glob import glob
from operator import itemgetter
from textwrap import dedent
from urllib.parse import unquote
from urllib.parse import urlparse
from urllib.parse import urlunparse

if sys.version_info[:2] < (3, 3):
    raise ValueError("Python < 3.3 not supported: %s" % sys.version)

# For compatibility with python versions 3.6 or earlier.
# asyncio.Task.all_tasks() is fully moved to asyncio.all_tasks() starting with 3.9. Also applies to current_task.
try:
    asyncio_all_tasks = asyncio.all_tasks
    asyncio_current_task = asyncio.current_task
except AttributeError as e:
    asyncio_all_tasks = asyncio.Task.all_tasks
    asyncio_current_task = asyncio.Task.current_task

from dateutil.parser import parse as parse_date
from jinja2 import Environment, FileSystemLoader, PrefixLoader, ChoiceLoader
from sqlalchemy.exc import OperationalError, SQLAlchemyError

from tornado.httpclient import AsyncHTTPClient
import tornado.httpserver
from tornado.ioloop import IOLoop, PeriodicCallback
from tornado.log import app_log, access_log, gen_log
import tornado.options
from tornado import gen, web

from traitlets import (
    Unicode,
    Integer,
    Dict,
    TraitError,
    List,
    Bool,
    Any,
    Tuple,
    Type,
    Set,
    Instance,
    Bytes,
    Float,
    Union,
    observe,
    default,
    validate,
)
from traitlets.config import Application, Configurable, catch_config_error

from jupyter_telemetry.eventlog import EventLog

here = os.path.dirname(__file__)

import jupyterhub
from . import handlers, apihandlers
from .handlers.static import CacheControlStaticFilesHandler, LogoHandler
from .services.service import Service

from . import crypto
from . import dbutil, orm
from . import roles
from .user import UserDict
from .oauth.provider import make_provider
from ._data import DATA_FILES_PATH
from .log import CoroutineLogFormatter, log_request
from .pagination import Pagination
from .proxy import Proxy, ConfigurableHTTPProxy
from .traitlets import URLPrefix, Command, EntryPointType, Callable
from .utils import (
    maybe_future,
    url_path_join,
    print_stacks,
    print_ps_info,
    make_ssl_context,
)
from .metrics import HUB_STARTUP_DURATION_SECONDS
from .metrics import INIT_SPAWNERS_DURATION_SECONDS
from .metrics import RUNNING_SERVERS
from .metrics import TOTAL_USERS

# classes for config
from .auth import Authenticator, PAMAuthenticator
from .crypto import CryptKeeper
from .spawner import Spawner, LocalProcessSpawner
from .objects import Hub, Server

# For faking stats
from .emptyclass import EmptyClass


common_aliases = {
    'log-level': 'Application.log_level',
    'f': 'JupyterHub.config_file',
    'config': 'JupyterHub.config_file',
    'db': 'JupyterHub.db_url',
}


aliases = {
    'base-url': 'JupyterHub.base_url',
    'y': 'JupyterHub.answer_yes',
    'ssl-key': 'JupyterHub.ssl_key',
    'ssl-cert': 'JupyterHub.ssl_cert',
    'url': 'JupyterHub.bind_url',
    'ip': 'JupyterHub.ip',
    'port': 'JupyterHub.port',
    'pid-file': 'JupyterHub.pid_file',
    'log-file': 'JupyterHub.extra_log_file',
}
token_aliases = {}
token_aliases.update(common_aliases)
aliases.update(common_aliases)

flags = {
    'debug': (
        {'Application': {'log_level': logging.DEBUG}},
        "set log level to logging.DEBUG (maximize logging output)",
    ),
    'generate-config': (
        {'JupyterHub': {'generate_config': True}},
        "generate default config file",
    ),
    'generate-certs': (
        {'JupyterHub': {'generate_certs': True}},
        "generate certificates used for internal ssl",
    ),
    'no-db': (
        {'JupyterHub': {'db_url': 'sqlite:///:memory:'}},
        "disable persisting state database to disk",
    ),
    'upgrade-db': (
        {'JupyterHub': {'upgrade_db': True}},
        """Automatically upgrade the database if needed on startup.

        Only safe if the database has been backed up.
        Only SQLite database files will be backed up automatically.
        """,
    ),
    'no-ssl': (
        {'JupyterHub': {'confirm_no_ssl': True}},
        "[DEPRECATED in 0.7: does nothing]",
    ),
}

COOKIE_SECRET_BYTES = (
    32  # the number of bytes to use when generating new cookie secrets
)

HEX_RE = re.compile('^([a-f0-9]{2})+$', re.IGNORECASE)

_mswindows = os.name == "nt"


class NewToken(Application):
    """Generate and print a new API token"""

    name = 'jupyterhub-token'
    version = jupyterhub.__version__
    description = """Generate and return new API token for a user.

    Usage:

        jupyterhub token [username]
    """

    examples = """
        $> jupyterhub token kaylee
        ab01cd23ef45
    """

    name = Unicode()

    @default('name')
    def _default_name(self):
        return getuser()

    aliases = token_aliases
    classes = []

    def parse_command_line(self, argv=None):
        super().parse_command_line(argv=argv)
        if not self.extra_args:
            return
        if len(self.extra_args) > 1:
            print("Must specify exactly one username", file=sys.stderr)
            self.exit(1)
        self.name = self.extra_args[0]

    def start(self):
        hub = JupyterHub(parent=self)
        hub.load_config_file(hub.config_file)
        hub.init_db()

        def init_users():
            loop = asyncio.new_event_loop()
            loop.run_until_complete(hub.init_users())

        ThreadPoolExecutor(1).submit(init_users).result()
        user = orm.User.find(hub.db, self.name)
        if user is None:
            print("No such user: %s" % self.name, file=sys.stderr)
            self.exit(1)
        token = user.new_api_token(note="command-line generated")
        print(token)


class UpgradeDB(Application):
    """Upgrade the JupyterHub database schema."""

    name = 'jupyterhub-upgrade-db'
    version = jupyterhub.__version__
    description = """Upgrade the JupyterHub database to the current schema.

    Usage:

        jupyterhub upgrade-db
    """
    aliases = common_aliases
    classes = []

    def start(self):
        hub = JupyterHub(parent=self)
        hub.load_config_file(hub.config_file)
        self.log = hub.log
        dbutil.upgrade_if_needed(hub.db_url, log=self.log)


class JupyterHub(Application):
    """An Application for starting a Multi-User Jupyter Notebook server."""

    name = 'jupyterhub'
    version = jupyterhub.__version__

    description = """Start a multi-user Jupyter Notebook server

    Spawns a configurable-http-proxy and multi-user Hub,
    which authenticates users and spawns single-user Notebook servers
    on behalf of users.
    """

    examples = """

    generate default config file:

        jupyterhub --generate-config -f /etc/jupyterhub/jupyterhub_config.py

    spawn the server on 10.0.1.2:443 with https:

        jupyterhub --ip 10.0.1.2 --port 443 --ssl-key my_ssl.key --ssl-cert my_ssl.cert
    """

    aliases = Dict(aliases)
    flags = Dict(flags)

    raise_config_file_errors = True

    subcommands = {
        'token': (NewToken, "Generate an API token for a user"),
        'upgrade-db': (
            UpgradeDB,
            "Upgrade your JupyterHub state database to the current version.",
        ),
    }

    classes = List()

    @default('classes')
    def _load_classes(self):
        classes = [Spawner, Authenticator, CryptKeeper, Pagination]
        for name, trait in self.traits(config=True).items():
            # load entry point groups into configurable class list
            # so that they show up in config files, etc.
            if isinstance(trait, EntryPointType):
                for key, entry_point in trait.load_entry_points().items():
                    try:
                        cls = entry_point.load()
                    except Exception as e:
                        self.log.debug(
                            "Failed to load %s entrypoint %r: %r",
                            trait.entry_point_group,
                            key,
                            e,
                        )
                        continue
                    if cls not in classes and isinstance(cls, Configurable):
                        classes.append(cls)
        return classes

    load_groups = Dict(
        List(Unicode()),
        help="""Dict of 'group': ['usernames'] to load at startup.

        This strictly *adds* groups and users to groups.

        Loading one set of groups, then starting JupyterHub again with a different
        set will not remove users or groups from previous launches.
        That must be done through the API.
        """,
    ).tag(config=True)

    load_roles = List(
        Dict(),
        help="""List of predefined role dictionaries to load at startup.

        For instance::

            load_roles = [
                            {
                                'name': 'teacher',
                                'description': 'Access users information, servers and groups without create/delete privileges',
                                'scopes': ['users', 'groups'],
                                'users': ['cyclops', 'gandalf'],
                                'services': [],
                                'tokens': [],
                                'groups': []
                            }
                        ]

        All keys apart from 'name' are optional.
        See all the available scopes in the JupyterHub REST API documentation.

        Default roles are defined in roles.py.

        """,
    ).tag(config=True)

    config_file = Unicode('jupyterhub_config.py', help="The config file to load").tag(
        config=True
    )

    @validate("config_file")
    def _validate_config_file(self, proposal):
        if not self.generate_config and not os.path.isfile(proposal.value):
            print(
                "ERROR: Failed to find specified config file: {}".format(
                    proposal.value
                ),
                file=sys.stderr,
            )
            sys.exit(1)
        return proposal.value

    generate_config = Bool(False, help="Generate default config file").tag(config=True)
    generate_certs = Bool(False, help="Generate certs used for internal ssl").tag(
        config=True
    )
    answer_yes = Bool(
        False, help="Answer yes to any questions (e.g. confirm overwrite)"
    ).tag(config=True)
    pid_file = Unicode(
        '',
        help="""File to write PID
        Useful for daemonizing JupyterHub.
        """,
    ).tag(config=True)
    cookie_max_age_days = Float(
        14,
        help="""Number of days for a login cookie to be valid.
        Default is two weeks.
        """,
    ).tag(config=True)
    redirect_to_server = Bool(
        True, help="Redirect user to server (if running), instead of control panel."
    ).tag(config=True)
    activity_resolution = Integer(
        30,
        help="""
        Resolution (in seconds) for updating activity

        If activity is registered that is less than activity_resolution seconds
        more recent than the current value,
        the new value will be ignored.

        This avoids too many writes to the Hub database.
        """,
    ).tag(config=True)
    last_activity_interval = Integer(
        300, help="Interval (in seconds) at which to update last-activity timestamps."
    ).tag(config=True)
    proxy_check_interval = Integer(
        5,
        help="DEPRECATED since version 0.8: Use ConfigurableHTTPProxy.check_running_interval",
    ).tag(config=True)
    service_check_interval = Integer(
        60,
        help="Interval (in seconds) at which to check connectivity of services with web endpoints.",
    ).tag(config=True)
    active_user_window = Integer(
        30 * 60, help="Duration (in seconds) to determine the number of active users."
    ).tag(config=True)

    data_files_path = Unicode(
        DATA_FILES_PATH,
        help="The location of jupyterhub data files (e.g. /usr/local/share/jupyterhub)",
    ).tag(config=True)

    template_paths = List(
        help="Paths to search for jinja templates, before using the default templates."
    ).tag(config=True)

    @default('template_paths')
    def _template_paths_default(self):
        return [os.path.join(self.data_files_path, 'templates')]

    template_vars = Dict(help="Extra variables to be passed into jinja templates").tag(
        config=True
    )

    confirm_no_ssl = Bool(False, help="""DEPRECATED: does nothing""").tag(config=True)
    ssl_key = Unicode(
        '',
        help="""Path to SSL key file for the public facing interface of the proxy

        When setting this, you should also set ssl_cert
        """,
    ).tag(config=True)
    ssl_cert = Unicode(
        '',
        help="""Path to SSL certificate file for the public facing interface of the proxy

        When setting this, you should also set ssl_key
        """,
    ).tag(config=True)
    internal_ssl = Bool(
        False,
        help="""Enable SSL for all internal communication

        This enables end-to-end encryption between all JupyterHub components.
        JupyterHub will automatically create the necessary certificate
        authority and sign notebook certificates as they're created.
        """,
    ).tag(config=True)
    internal_certs_location = Unicode(
        'internal-ssl',
        help="""The location to store certificates automatically created by
        JupyterHub.

        Use with internal_ssl
        """,
    ).tag(config=True)
    recreate_internal_certs = Bool(
        False,
        help="""Recreate all certificates used within JupyterHub on restart.

        Note: enabling this feature requires restarting all notebook servers.

        Use with internal_ssl
        """,
    ).tag(config=True)
    external_ssl_authorities = Dict(
        help="""Dict authority:dict(files). Specify the key, cert, and/or
        ca file for an authority. This is useful for externally managed
        proxies that wish to use internal_ssl.

        The files dict has this format (you must specify at least a cert)::

            {
                'key': '/path/to/key.key',
                'cert': '/path/to/cert.crt',
                'ca': '/path/to/ca.crt'
            }

        The authorities you can override: 'hub-ca', 'notebooks-ca',
        'proxy-api-ca', 'proxy-client-ca', and 'services-ca'.

        Use with internal_ssl
        """
    ).tag(config=True)
    internal_ssl_authorities = Dict(
        default_value={
            'hub-ca': None,
            'notebooks-ca': None,
            'proxy-api-ca': None,
            'proxy-client-ca': None,
            'services-ca': None,
        },
        help="""Dict authority:dict(files). When creating the various
        CAs needed for internal_ssl, these are the names that will be used
        for each authority.

        Use with internal_ssl
        """,
    )
    internal_ssl_components_trust = Dict(
        help="""Dict component:list(components). This dict specifies the
        relationships of components secured by internal_ssl.
        """
    )
    internal_trust_bundles = Dict(
        help="""Dict component:path. These are the paths to the trust bundles
        that each component should have. They will be set during
        `init_internal_ssl`.

        Use with internal_ssl
        """
    )
    internal_ssl_key = Unicode(help="""The key to be used for internal ssl""")
    internal_ssl_cert = Unicode(help="""The cert to be used for internal ssl""")
    internal_ssl_ca = Unicode(
        help="""The certificate authority to be used for internal ssl"""
    )
    internal_proxy_certs = Dict(
        help=""" Dict component:dict(cert files). This dict contains the certs
        generated for both the proxy API and proxy client.
        """
    )
    trusted_alt_names = List(
        Unicode(),
        help="""Names to include in the subject alternative name.

        These names will be used for server name verification. This is useful
        if JupyterHub is being run behind a reverse proxy or services using ssl
        are on different hosts.

        Use with internal_ssl
        """,
    ).tag(config=True)

    trusted_downstream_ips = List(
        Unicode(),
        help="""Downstream proxy IP addresses to trust.

        This sets the list of IP addresses that are trusted and skipped when processing
        the `X-Forwarded-For` header. For example, if an external proxy is used for TLS
        termination, its IP address should be added to this list to ensure the correct
        client IP addresses are recorded in the logs instead of the proxy server's IP
        address.
        """,
    ).tag(config=True)

    ip = Unicode(
        '',
        help="""The public facing ip of the whole JupyterHub application
        (specifically referred to as the proxy).

        This is the address on which the proxy will listen. The default is to
        listen on all interfaces. This is the only address through which JupyterHub
        should be accessed by users.

        .. deprecated: 0.9
            Use JupyterHub.bind_url
        """,
    ).tag(config=True)

    port = Integer(
        8000,
        help="""The public facing port of the proxy.

        This is the port on which the proxy will listen.
        This is the only port through which JupyterHub
        should be accessed by users.

        .. deprecated: 0.9
            Use JupyterHub.bind_url
        """,
    ).tag(config=True)

    base_url = URLPrefix(
        '/',
        help="""The base URL of the entire application.

        Add this to the beginning of all JupyterHub URLs.
        Use base_url to run JupyterHub within an existing website.

        .. deprecated: 0.9
            Use JupyterHub.bind_url
        """,
    ).tag(config=True)

    @default('base_url')
    def _default_base_url(self):
        # call validate to ensure leading/trailing slashes
        return JupyterHub.base_url.validate(self, urlparse(self.bind_url).path)

    @observe('ip', 'port', 'base_url')
    def _url_part_changed(self, change):
        """propagate deprecated ip/port/base_url config to the bind_url"""
        urlinfo = urlparse(self.bind_url)
        if ':' in self.ip:
            fmt = '[%s]:%i'
        else:
            fmt = '%s:%i'
        urlinfo = urlinfo._replace(netloc=fmt % (self.ip, self.port))
        urlinfo = urlinfo._replace(path=self.base_url)
        bind_url = urlunparse(urlinfo)

        # Warn if both bind_url and ip/port/base_url are set
        if bind_url != self.bind_url:
            if self.bind_url != self._bind_url_default():
                self.log.warning(
                    "Both bind_url and ip/port/base_url have been configured. "
                    "JupyterHub.ip, JupyterHub.port, JupyterHub.base_url are"
                    " deprecated in JupyterHub 0.9,"
                    " please use JupyterHub.bind_url instead."
                )
            self.bind_url = bind_url

    bind_url = Unicode(
        "http://:8000",
        help="""The public facing URL of the whole JupyterHub application.

        This is the address on which the proxy will bind.
        Sets protocol, ip, base_url
        """,
    ).tag(config=True)

    @validate('bind_url')
    def _validate_bind_url(self, proposal):
        """ensure protocol field of bind_url matches ssl"""
        v = proposal['value']
        proto, sep, rest = v.partition('://')
        if self.ssl_cert and proto != 'https':
            return 'https' + sep + rest
        elif proto != 'http' and not self.ssl_cert:
            return 'http' + sep + rest
        return v

    @default('bind_url')
    def _bind_url_default(self):
        proto = 'https' if self.ssl_cert else 'http'
        return proto + '://:8000'

    subdomain_host = Unicode(
        '',
        help="""Run single-user servers on subdomains of this host.

        This should be the full `https://hub.domain.tld[:port]`.

        Provides additional cross-site protections for javascript served by single-user servers.

        Requires `<username>.hub.domain.tld` to resolve to the same host as `hub.domain.tld`.

        In general, this is most easily achieved with wildcard DNS.

        When using SSL (i.e. always) this also requires a wildcard SSL certificate.
        """,
    ).tag(config=True)

    def _subdomain_host_changed(self, name, old, new):
        if new and '://' not in new:
            # host should include '://'
            # if not specified, assume https: You have to be really explicit about HTTP!
            self.subdomain_host = 'https://' + new

    domain = Unicode(help="domain name, e.g. 'example.com' (excludes protocol, port)")

    @default('domain')
    def _domain_default(self):
        if not self.subdomain_host:
            return ''
        return urlparse(self.subdomain_host).hostname

    logo_file = Unicode(
        '',
        help="Specify path to a logo image to override the Jupyter logo in the banner.",
    ).tag(config=True)

    @default('logo_file')
    def _logo_file_default(self):
        return os.path.join(
            self.data_files_path, 'static', 'images', 'jupyterhub-80.png'
        )

    jinja_environment_options = Dict(
        help="Supply extra arguments that will be passed to Jinja environment."
    ).tag(config=True)

    proxy_class = EntryPointType(
        default_value=ConfigurableHTTPProxy,
        klass=Proxy,
        entry_point_group="jupyterhub.proxies",
        help="""The class to use for configuring the JupyterHub proxy.

        Should be a subclass of :class:`jupyterhub.proxy.Proxy`.

        .. versionchanged:: 1.0
            proxies may be registered via entry points,
            e.g. `c.JupyterHub.proxy_class = 'traefik'`
        """,
    ).tag(config=True)

    proxy_cmd = Command(
        [],
        config=True,
        help="DEPRECATED since version 0.8. Use ConfigurableHTTPProxy.command",
    ).tag(config=True)

    debug_proxy = Bool(
        False, help="DEPRECATED since version 0.8: Use ConfigurableHTTPProxy.debug"
    ).tag(config=True)
    proxy_auth_token = Unicode(
        help="DEPRECATED since version 0.8: Use ConfigurableHTTPProxy.auth_token"
    ).tag(config=True)

    _proxy_config_map = {
        'proxy_check_interval': 'check_running_interval',
        'proxy_cmd': 'command',
        'debug_proxy': 'debug',
        'proxy_auth_token': 'auth_token',
    }

    @observe(*_proxy_config_map)
    def _deprecated_proxy_config(self, change):
        dest = self._proxy_config_map[change.name]
        self.log.warning(
            "JupyterHub.%s is deprecated in JupyterHub 0.8, use ConfigurableHTTPProxy.%s",
            change.name,
            dest,
        )
        self.config.ConfigurableHTTPProxy[dest] = change.new

    proxy_api_ip = Unicode(
        help="DEPRECATED since version 0.8 : Use ConfigurableHTTPProxy.api_url"
    ).tag(config=True)
    proxy_api_port = Integer(
        help="DEPRECATED since version 0.8 : Use ConfigurableHTTPProxy.api_url"
    ).tag(config=True)

    @observe('proxy_api_port', 'proxy_api_ip')
    def _deprecated_proxy_api(self, change):
        self.log.warning(
            "JupyterHub.%s is deprecated in JupyterHub 0.8, use ConfigurableHTTPProxy.api_url",
            change.name,
        )
        self.config.ConfigurableHTTPProxy.api_url = 'http://{}:{}'.format(
            self.proxy_api_ip or '127.0.0.1', self.proxy_api_port or self.port + 1
        )

    hub_port = Integer(
        8081,
        help="""The internal port for the Hub process.

        This is the internal port of the hub itself. It should never be accessed directly.
        See JupyterHub.port for the public port to use when accessing jupyterhub.
        It is rare that this port should be set except in cases of port conflict.

        See also `hub_ip` for the ip and `hub_bind_url` for setting the full bind URL.
        """,
    ).tag(config=True)

    hub_ip = Unicode(
        '127.0.0.1',
        help="""The ip address for the Hub process to *bind* to.

        By default, the hub listens on localhost only. This address must be accessible from
        the proxy and user servers. You may need to set this to a public ip or '' for all
        interfaces if the proxy or user servers are in containers or on a different host.

        See `hub_connect_ip` for cases where the bind and connect address should differ,
        or `hub_bind_url` for setting the full bind URL.
        """,
    ).tag(config=True)

    hub_connect_ip = Unicode(
        '',
        help="""The ip or hostname for proxies and spawners to use
        for connecting to the Hub.

        Use when the bind address (`hub_ip`) is 0.0.0.0, :: or otherwise different
        from the connect address.

        Default: when `hub_ip` is 0.0.0.0 or ::, use `socket.gethostname()`, otherwise use `hub_ip`.

        Note: Some spawners or proxy implementations might not support hostnames. Check your
        spawner or proxy documentation to see if they have extra requirements.

        .. versionadded:: 0.8
        """,
    ).tag(config=True)

    hub_connect_url = Unicode(
        help="""
        The URL for connecting to the Hub.
        Spawners, services, and the proxy will use this URL
        to talk to the Hub.

        Only needs to be specified if the default hub URL is not
        connectable (e.g. using a unix+http:// bind url).

        .. seealso::
            JupyterHub.hub_connect_ip
            JupyterHub.hub_bind_url

        .. versionadded:: 0.9
        """,
        config=True,
    )

    hub_bind_url = Unicode(
        help="""
        The URL on which the Hub will listen.
        This is a private URL for internal communication.
        Typically set in combination with hub_connect_url.
        If a unix socket, hub_connect_url **must** also be set.

        For example:

            "http://127.0.0.1:8081"
            "unix+http://%2Fsrv%2Fjupyterhub%2Fjupyterhub.sock"

        .. versionadded:: 0.9
        """,
        config=True,
    )

    hub_connect_port = Integer(
        0,
        help="""
        DEPRECATED

        Use hub_connect_url

        .. versionadded:: 0.8

        .. deprecated:: 0.9
            Use hub_connect_url
        """,
    ).tag(config=True)

    hub_prefix = URLPrefix(
        '/hub/', help="The prefix for the hub server.  Always /base_url/hub/"
    )

    @default('hub_prefix')
    def _hub_prefix_default(self):
        return url_path_join(self.base_url, '/hub/')

    @observe('base_url')
    def _update_hub_prefix(self, change):
        """add base URL to hub prefix"""
        self.hub_prefix = self._hub_prefix_default()

    trust_user_provided_tokens = Bool(
        False,
        help="""Trust user-provided tokens (via JupyterHub.service_tokens)
        to have good entropy.

        If you are not inserting additional tokens via configuration file,
        this flag has no effect.

        In JupyterHub 0.8, internally generated tokens do not
        pass through additional hashing because the hashing is costly
        and does not increase the entropy of already-good UUIDs.

        User-provided tokens, on the other hand, are not trusted to have good entropy by default,
        and are passed through many rounds of hashing to stretch the entropy of the key
        (i.e. user-provided tokens are treated as passwords instead of random keys).
        These keys are more costly to check.

        If your inserted tokens are generated by a good-quality mechanism,
        e.g. `openssl rand -hex 32`, then you can set this flag to True
        to reduce the cost of checking authentication tokens.
        """,
    ).tag(config=True)
    cookie_secret = Union(
        [Bytes(), Unicode()],
        help="""The cookie secret to use to encrypt cookies.

        Loaded from the JPY_COOKIE_SECRET env variable by default.

        Should be exactly 256 bits (32 bytes).
        """,
    ).tag(config=True, env='JPY_COOKIE_SECRET')

    @validate('cookie_secret')
    def _validate_secret_key(self, proposal):
        """Coerces strings with even number of hexadecimal characters to bytes."""
        r = proposal['value']
        if isinstance(r, str):
            try:
                return bytes.fromhex(r)
            except ValueError:
                raise ValueError(
                    "cookie_secret set as a string must contain an even amount of hexadecimal characters."
                )
        else:
            return r

    @observe('cookie_secret')
    def _cookie_secret_check(self, change):
        secret = change.new
        if len(secret) > COOKIE_SECRET_BYTES:
            self.log.warning(
                "Cookie secret is %i bytes.  It should be %i.",
                len(secret),
                COOKIE_SECRET_BYTES,
            )

    cookie_secret_file = Unicode(
        'jupyterhub_cookie_secret', help="""File in which to store the cookie secret."""
    ).tag(config=True)

    api_tokens = Dict(
        Unicode(),
        help="""PENDING DEPRECATION: consider using services

        Dict of token:username to be loaded into the database.

        Allows ahead-of-time generation of API tokens for use by externally managed services,
        which authenticate as JupyterHub users.

        Consider using services for general services that talk to the JupyterHub API.
        """,
    ).tag(config=True)

    authenticate_prometheus = Bool(
        True, help="Authentication for prometheus metrics"
    ).tag(config=True)

    @observe('api_tokens')
    def _deprecate_api_tokens(self, change):
        self.log.warning(
            "JupyterHub.api_tokens is pending deprecation"
            " since JupyterHub version 0.8."
            "  Consider using JupyterHub.service_tokens."
            "  If you have a use case for services that identify as users,"
            " let us know: https://github.com/jupyterhub/jupyterhub/issues"
        )

    service_tokens = Dict(
        Unicode(),
        help="""Dict of token:servicename to be loaded into the database.

        Allows ahead-of-time generation of API tokens for use by externally managed services.
        """,
    ).tag(config=True)

    services = List(
        Dict(),
        help="""List of service specification dictionaries.

        A service

        For instance::

            services = [
                {
                    'name': 'cull_idle',
                    'command': ['/path/to/cull_idle_servers.py'],
                },
                {
                    'name': 'formgrader',
                    'url': 'http://127.0.0.1:1234',
                    'api_token': 'super-secret',
                    'environment':
                }
            ]
        """,
    ).tag(config=True)
    _service_map = Dict()

    authenticator_class = EntryPointType(
        default_value=PAMAuthenticator,
        klass=Authenticator,
        entry_point_group="jupyterhub.authenticators",
        help="""Class for authenticating users.

        This should be a subclass of :class:`jupyterhub.auth.Authenticator`

        with an :meth:`authenticate` method that:

        - is a coroutine (asyncio or tornado)
        - returns username on success, None on failure
        - takes two arguments: (handler, data),
          where `handler` is the calling web.RequestHandler,
          and `data` is the POST form data from the login page.

        .. versionchanged:: 1.0
            authenticators may be registered via entry points,
            e.g. `c.JupyterHub.authenticator_class = 'pam'`
        """,
    ).tag(config=True)

    authenticator = Instance(Authenticator)

    @default('authenticator')
    def _authenticator_default(self):
        return self.authenticator_class(parent=self, db=self.db)

    implicit_spawn_seconds = Float(
        0,
        help="""Trigger implicit spawns after this many seconds.

        When a user visits a URL for a server that's not running,
        they are shown a page indicating that the requested server
        is not running with a button to spawn the server.

        Setting this to a positive value will redirect the user
        after this many seconds, effectively clicking this button
        automatically for the users,
        automatically beginning the spawn process.

        Warning: this can result in errors and surprising behavior
        when sharing access URLs to actual servers,
        since the wrong server is likely to be started.
        """,
    ).tag(config=True)

    allow_named_servers = Bool(
        False, help="Allow named single-user servers per user"
    ).tag(config=True)

    named_server_limit_per_user = Integer(
        0,
        help="""
        Maximum number of concurrent named servers that can be created by a user at a time.

        Setting this can limit the total resources a user can consume.

        If set to 0, no limit is enforced.
        """,
    ).tag(config=True)

    default_server_name = Unicode(
        "",
        help="If named servers are enabled, default name of server to spawn or open, e.g. by user-redirect.",
    ).tag(config=True)
    # Ensure that default_server_name doesn't do anything if named servers aren't allowed
    _default_server_name = Unicode(
        help="Non-configurable version exposed to JupyterHub."
    )

    @default('_default_server_name')
    def _set_default_server_name(self):
        if self.allow_named_servers:
            return self.default_server_name
        else:
            return ""

    # class for spawning single-user servers
    spawner_class = EntryPointType(
        default_value=LocalProcessSpawner,
        klass=Spawner,
        entry_point_group="jupyterhub.spawners",
        help="""The class to use for spawning single-user servers.

        Should be a subclass of :class:`jupyterhub.spawner.Spawner`.

        .. versionchanged:: 1.0
            spawners may be registered via entry points,
            e.g. `c.JupyterHub.spawner_class = 'localprocess'`
        """,
    ).tag(config=True)

    concurrent_spawn_limit = Integer(
        100,
        help="""
        Maximum number of concurrent users that can be spawning at a time.

        Spawning lots of servers at the same time can cause performance
        problems for the Hub or the underlying spawning system.
        Set this limit to prevent bursts of logins from attempting
        to spawn too many servers at the same time.

        This does not limit the number of total running servers.
        See active_server_limit for that.

        If more than this many users attempt to spawn at a time, their
        requests will be rejected with a 429 error asking them to try again.
        Users will have to wait for some of the spawning services
        to finish starting before they can start their own.

        If set to 0, no limit is enforced.
        """,
    ).tag(config=True)

    spawn_throttle_retry_range = Tuple(
        (30, 60),
        help="""
        (min seconds, max seconds) range to suggest a user wait before retrying.

        When `concurrent_spawn_limit` is exceeded, spawning is throttled.
        We suggest users wait random period of time within this range
        before retrying.

        A Retry-After header is set with a random value within this range.
        Error pages will display a rounded version of this value.

        The lower bound should ideally be approximately
        the median spawn time for your deployment.
        """,
    )

    active_server_limit = Integer(
        0,
        help="""
        Maximum number of concurrent servers that can be active at a time.

        Setting this can limit the total resources your users can consume.

        An active server is any server that's not fully stopped.
        It is considered active from the time it has been requested
        until the time that it has completely stopped.

        If this many user servers are active, users will not be able to
        launch new servers until a server is shutdown.
        Spawn requests will be rejected with a 429 error asking them to try again.

        If set to 0, no limit is enforced.
        """,
    ).tag(config=True)

    init_spawners_timeout = Integer(
        10,
        help="""
        Timeout (in seconds) to wait for spawners to initialize

        Checking if spawners are healthy can take a long time
        if many spawners are active at hub start time.

        If it takes longer than this timeout to check,
        init_spawner will be left to complete in the background
        and the http server is allowed to start.

        A timeout of -1 means wait forever,
        which can mean a slow startup of the Hub
        but ensures that the Hub is fully consistent by the time it starts responding to requests.
        This matches the behavior of jupyterhub 1.0.

        .. versionadded: 1.1.0

        """,
    ).tag(config=True)

    db_url = Unicode(
        'sqlite:///jupyterhub.sqlite',
        help="url for the database. e.g. `sqlite:///jupyterhub.sqlite`",
    ).tag(config=True)

    @observe('db_url')
    def _db_url_changed(self, change):
        new = change['new']
        if '://' not in new:
            # assume sqlite, if given as a plain filename
            self.db_url = 'sqlite:///%s' % new

    db_kwargs = Dict(
        help="""Include any kwargs to pass to the database connection.
        See sqlalchemy.create_engine for details.
        """
    ).tag(config=True)

    upgrade_db = Bool(
        False,
        help="""Upgrade the database automatically on start.

        Only safe if database is regularly backed up.
        Only SQLite databases will be backed up to a local file automatically.
    """,
    ).tag(config=True)
    reset_db = Bool(False, help="Purge and reset the database.").tag(config=True)
    debug_db = Bool(
        False, help="log all database transactions. This has A LOT of output"
    ).tag(config=True)
    session_factory = Any()

    users = Instance(UserDict)

    @default('users')
    def _users_default(self):
        assert self.tornado_settings
        return UserDict(db_factory=lambda: self.db, settings=self.tornado_settings)

    admin_access = Bool(
        False,
        help="""Grant admin users permission to access single-user servers.

        Users should be properly informed if this is enabled.
        """,
    ).tag(config=True)
    admin_users = Set(
        help="""DEPRECATED since version 0.7.2, use Authenticator.admin_users instead."""
    ).tag(config=True)

    tornado_settings = Dict(
        help="Extra settings overrides to pass to the tornado application."
    ).tag(config=True)

    cleanup_servers = Bool(
        True,
        help="""Whether to shutdown single-user servers when the Hub shuts down.

        Disable if you want to be able to teardown the Hub while leaving the single-user servers running.

        If both this and cleanup_proxy are False, sending SIGINT to the Hub will
        only shutdown the Hub, leaving everything else running.

        The Hub should be able to resume from database state.
        """,
    ).tag(config=True)

    cleanup_proxy = Bool(
        True,
        help="""Whether to shutdown the proxy when the Hub shuts down.

        Disable if you want to be able to teardown the Hub while leaving the proxy running.

        Only valid if the proxy was starting by the Hub process.

        If both this and cleanup_servers are False, sending SIGINT to the Hub will
        only shutdown the Hub, leaving everything else running.

        The Hub should be able to resume from database state.
        """,
    ).tag(config=True)

    statsd_host = Unicode(
        help="Host to send statsd metrics to. An empty string (the default) disables sending metrics."
    ).tag(config=True)

    statsd_port = Integer(
        8125, help="Port on which to send statsd metrics about the hub"
    ).tag(config=True)

    statsd_prefix = Unicode(
        'jupyterhub', help="Prefix to use for all metrics sent by jupyterhub to statsd"
    ).tag(config=True)

    handlers = List()

    _log_formatter_cls = CoroutineLogFormatter
    http_server = None
    proxy_process = None
    io_loop = None

    @default('log_level')
    def _log_level_default(self):
        return logging.INFO

    @default('log_datefmt')
    def _log_datefmt_default(self):
        """Exclude date from default date format"""
        return "%Y-%m-%d %H:%M:%S"

    @default('log_format')
    def _log_format_default(self):
        """override default log format to include time"""
        return "%(color)s[%(levelname)1.1s %(asctime)s.%(msecs).03d %(name)s %(module)s:%(lineno)d]%(end_color)s %(message)s"

    extra_log_file = Unicode(
        help="""
        DEPRECATED: use output redirection instead, e.g.

        jupyterhub &>> /var/log/jupyterhub.log
        """
    ).tag(config=True)

    @observe('extra_log_file')
    def _log_file_changed(self, change):
        if change.new:
            self.log.warning(
                dedent(
                    """
                extra_log_file is DEPRECATED in jupyterhub-0.8.2.

                extra_log_file only redirects logs of the Hub itself,
                and will discard any other output, such as
                that of subprocess spawners or the proxy.

                It is STRONGLY recommended that you redirect process
                output instead, e.g.

                    jupyterhub &>> '{}'
            """.format(
                        change.new
                    )
                )
            )

    extra_log_handlers = List(
        Instance(logging.Handler), help="Extra log handlers to set on JupyterHub logger"
    ).tag(config=True)

    statsd = Any(
        allow_none=False,
        help="The statsd client, if any. A mock will be used if we aren't using statsd",
    )

    shutdown_on_logout = Bool(
        False, help="""Shuts down all user servers on logout"""
    ).tag(config=True)

    @default('statsd')
    def _statsd(self):
        if self.statsd_host:
            import statsd

            client = statsd.StatsClient(
                self.statsd_host, self.statsd_port, self.statsd_prefix
            )
            return client
        else:
            # return an empty mock object!
            return EmptyClass()

    def init_logging(self):
        # This prevents double log messages because tornado use a root logger that
        # self.log is a child of. The logging module dipatches log messages to a log
        # and all of its ancenstors until propagate is set to False.
        self.log.propagate = False

        if self.extra_log_file:
            self.extra_log_handlers.append(
                logging.FileHandler(self.extra_log_file, encoding='utf8')
            )

        _formatter = self._log_formatter_cls(
            fmt=self.log_format, datefmt=self.log_datefmt
        )
        for handler in self.extra_log_handlers:
            if handler.formatter is None:
                handler.setFormatter(_formatter)
            self.log.addHandler(handler)

        # disable curl debug, which is TOO MUCH
        logging.getLogger('tornado.curl_httpclient').setLevel(
            max(self.log_level, logging.INFO)
        )

        # hook up tornado 3's loggers to our app handlers
        for log in (app_log, access_log, gen_log):
            # ensure all log statements identify the application they come from
            log.name = self.log.name
        logger = logging.getLogger('tornado')
        logger.propagate = True
        logger.parent = self.log
        logger.setLevel(self.log.level)

    @staticmethod
    def add_url_prefix(prefix, handlers):
        """add a url prefix to handlers"""
        for i, tup in enumerate(handlers):
            lis = list(tup)
            lis[0] = url_path_join(prefix, tup[0])
            handlers[i] = tuple(lis)
        return handlers

    extra_handlers = List(
        help="""
        Register extra tornado Handlers for jupyterhub.

        Should be of the form ``("<regex>", Handler)``

        The Hub prefix will be added, so `/my-page` will be served at `/hub/my-page`.
        """
    ).tag(config=True)

    default_url = Union(
        [Unicode(), Callable()],
        help="""
        The default URL for users when they arrive (e.g. when user directs to "/")

        By default, redirects users to their own server.

        Can be a Unicode string (e.g. '/hub/home') or a callable based on the handler object:

        ::
        
            def default_url_fn(handler):
                user = handler.current_user
                if user and user.admin:
                    return '/hub/admin'
                return '/hub/home'

            c.JupyterHub.default_url = default_url_fn
        """,
    ).tag(config=True)

    user_redirect_hook = Callable(
        None,
        allow_none=True,
        help="""
        Callable to affect behavior of /user-redirect/

        Receives 4 parameters:
        1. path - URL path that was provided after /user-redirect/
        2. request - A Tornado HTTPServerRequest representing the current request.
        3. user - The currently authenticated user.
        4. base_url - The base_url of the current hub, for relative redirects

        It should return the new URL to redirect to, or None to preserve
        current behavior.
        """,
    ).tag(config=True)

    def init_handlers(self):
        h = []
        # load handlers from the authenticator
        h.extend(self.authenticator.get_handlers(self))
        # set default handlers
        h.extend(handlers.default_handlers)
        h.extend(apihandlers.default_handlers)

        # add any user configurable handlers.
        h.extend(self.extra_handlers)

        h.append((r'/logo', LogoHandler, {'path': self.logo_file}))
        h.append((r'/api/(.*)', apihandlers.base.API404))

        self.handlers = self.add_url_prefix(self.hub_prefix, h)
        # some extra handlers, outside hub_prefix
        self.handlers.extend(
            [
                # add trailing / to ``/user|services/:name`
                (
                    r"%s(user|services)/([^/]+)" % self.base_url,
                    handlers.AddSlashHandler,
                ),
                (r"(?!%s).*" % self.hub_prefix, handlers.PrefixRedirectHandler),
                (r'(.*)', handlers.Template404),
            ]
        )

    def _check_db_path(self, path):
        """More informative log messages for failed filesystem access"""
        path = os.path.abspath(path)
        parent, fname = os.path.split(path)
        user = getuser()
        if not os.path.isdir(parent):
            self.log.error("Directory %s does not exist", parent)
        if os.path.exists(parent) and not os.access(parent, os.W_OK):
            self.log.error("%s cannot create files in %s", user, parent)
        if os.path.exists(path) and not os.access(path, os.W_OK):
            self.log.error("%s cannot edit %s", user, path)

    def init_secrets(self):
        trait_name = 'cookie_secret'
        trait = self.traits()[trait_name]
        env_name = trait.metadata.get('env')
        secret_file = os.path.abspath(os.path.expanduser(self.cookie_secret_file))
        secret = self.cookie_secret
        secret_from = 'config'
        # load priority: 1. config, 2. env, 3. file
        secret_env = os.environ.get(env_name)
        if not secret and secret_env:
            secret_from = 'env'
            self.log.info("Loading %s from env[%s]", trait_name, env_name)
            secret = binascii.a2b_hex(secret_env)
        if not secret and os.path.exists(secret_file):
            secret_from = 'file'
            self.log.info("Loading %s from %s", trait_name, secret_file)
            try:
                if not _mswindows:  # Windows permissions don't follow POSIX rules
                    perm = os.stat(secret_file).st_mode
                    if perm & 0o07:
                        msg = "cookie_secret_file can be read or written by anybody"
                        raise ValueError(msg)
                with open(secret_file) as f:
                    text_secret = f.read().strip()
                if HEX_RE.match(text_secret):
                    # >= 0.8, use 32B hex
                    secret = binascii.a2b_hex(text_secret)
                else:
                    # old b64 secret with a bunch of ignored bytes
                    secret = binascii.a2b_base64(text_secret)
                    self.log.warning(
                        dedent(
                            """
                    Old base64 cookie-secret detected in {0}.

                    JupyterHub >= 0.8 expects 32B hex-encoded cookie secret
                    for tornado's sha256 cookie signing.

                    To generate a new secret:

                        openssl rand -hex 32 > "{0}"
                    """
                        ).format(secret_file)
                    )
            except Exception as e:
                self.log.error(
                    "Refusing to run JupyterHub with invalid cookie_secret_file. "
                    "%s error was: %s",
                    secret_file,
                    e,
                )
                self.exit(1)

        if not secret:
            secret_from = 'new'
            self.log.debug("Generating new %s", trait_name)
            secret = os.urandom(COOKIE_SECRET_BYTES)

        if secret_file and secret_from == 'new':
            # if we generated a new secret, store it in the secret_file
            self.log.info("Writing %s to %s", trait_name, secret_file)
            text_secret = binascii.b2a_hex(secret).decode('ascii')
            with open(secret_file, 'w') as f:
                f.write(text_secret)
                f.write('\n')
            if not _mswindows:  # Windows permissions don't follow POSIX rules
                try:
                    os.chmod(secret_file, 0o600)
                except OSError:
                    self.log.warning("Failed to set permissions on %s", secret_file)
        # store the loaded trait value
        self.cookie_secret = secret

    def init_internal_ssl(self):
        """Create the certs needed to turn on internal SSL."""

        if self.internal_ssl:
            from certipy import Certipy, CertNotFoundError

            certipy = Certipy(
                store_dir=self.internal_certs_location,
                remove_existing=self.recreate_internal_certs,
            )

            # Here we define how trust should be laid out per each component
            self.internal_ssl_components_trust = {
                'hub-ca': list(self.internal_ssl_authorities.keys()),
                'proxy-api-ca': ['hub-ca', 'services-ca', 'notebooks-ca'],
                'proxy-client-ca': ['hub-ca', 'notebooks-ca'],
                'notebooks-ca': ['hub-ca', 'proxy-client-ca'],
                'services-ca': ['hub-ca', 'proxy-api-ca'],
            }

            hub_name = 'hub-ca'

            # If any external CAs were specified in external_ssl_authorities
            # add records of them to Certipy's store.
            self.internal_ssl_authorities.update(self.external_ssl_authorities)
            for authority, files in self.internal_ssl_authorities.items():
                if files:
                    self.log.info("Adding CA for %s", authority)
                    certipy.store.add_record(authority, is_ca=True, files=files)

            self.internal_trust_bundles = certipy.trust_from_graph(
                self.internal_ssl_components_trust
            )

            default_alt_names = ["IP:127.0.0.1", "DNS:localhost"]
            if self.subdomain_host:
                default_alt_names.append(
                    "DNS:%s" % urlparse(self.subdomain_host).hostname
                )
            # The signed certs used by hub-internal components
            try:
                internal_key_pair = certipy.store.get_record("hub-internal")
            except CertNotFoundError:
                alt_names = list(default_alt_names)
                # In the event the hub needs to be accessed externally, add
                # the fqdn and (optionally) rev_proxy to the set of alt_names.
                alt_names += ["DNS:" + socket.getfqdn()] + self.trusted_alt_names
                self.log.info(
                    "Adding CA for %s: %s", "hub-internal", ";".join(alt_names)
                )
                internal_key_pair = certipy.create_signed_pair(
                    "hub-internal", hub_name, alt_names=alt_names
                )
            else:
                self.log.info("Using existing hub-internal CA")

            # Create the proxy certs
            proxy_api = 'proxy-api'
            proxy_client = 'proxy-client'
            for component in [proxy_api, proxy_client]:
                ca_name = component + '-ca'
                alt_names = default_alt_names + self.trusted_alt_names
                try:
                    record = certipy.store.get_record(component)
                except CertNotFoundError:
                    self.log.info(
                        "Generating signed pair for %s: %s",
                        component,
                        ';'.join(alt_names),
                    )
                    record = certipy.create_signed_pair(
                        component, ca_name, alt_names=alt_names
                    )
                else:
                    self.log.info("Using existing %s CA", component)

                self.internal_proxy_certs[component] = {
                    "keyfile": record['files']['key'],
                    "certfile": record['files']['cert'],
                    "cafile": record['files']['cert'],
                }

            self.internal_ssl_key = internal_key_pair['files']['key']
            self.internal_ssl_cert = internal_key_pair['files']['cert']
            self.internal_ssl_ca = self.internal_trust_bundles[hub_name]

            # Configure the AsyncHTTPClient. This will affect anything using
            # AsyncHTTPClient.
            ssl_context = make_ssl_context(
                self.internal_ssl_key,
                self.internal_ssl_cert,
                cafile=self.internal_ssl_ca,
            )
            AsyncHTTPClient.configure(None, defaults={"ssl_options": ssl_context})

    def init_db(self):
        """Create the database connection"""

        urlinfo = urlparse(self.db_url)
        if urlinfo.password:
            # avoid logging the database password
            urlinfo = urlinfo._replace(
                netloc='{}:[redacted]@{}:{}'.format(
                    urlinfo.username, urlinfo.hostname, urlinfo.port
                )
            )
            db_log_url = urlinfo.geturl()
        else:
            db_log_url = self.db_url
        self.log.debug("Connecting to db: %s", db_log_url)
        if self.upgrade_db:
            dbutil.upgrade_if_needed(self.db_url, log=self.log)

        try:
            self.session_factory = orm.new_session_factory(
                self.db_url, reset=self.reset_db, echo=self.debug_db, **self.db_kwargs
            )
            self.db = self.session_factory()
        except OperationalError as e:
            self.log.error("Failed to connect to db: %s", db_log_url)
            self.log.debug("Database error was:", exc_info=True)
            if self.db_url.startswith('sqlite:///'):
                self._check_db_path(self.db_url.split(':///', 1)[1])
            self.log.critical(
                '\n'.join(
                    [
                        "If you recently upgraded JupyterHub, try running",
                        "    jupyterhub upgrade-db",
                        "to upgrade your JupyterHub database schema",
                    ]
                )
            )
            self.exit(1)
        except orm.DatabaseSchemaMismatch as e:
            self.exit(e)

    def init_hub(self):
        """Load the Hub URL config"""
        hub_args = dict(
            base_url=self.hub_prefix,
            public_host=self.subdomain_host,
            certfile=self.internal_ssl_cert,
            keyfile=self.internal_ssl_key,
            cafile=self.internal_ssl_ca,
        )
        if self.hub_bind_url:
            # ensure hub_prefix is set on bind_url
            self.hub_bind_url = urlunparse(
                urlparse(self.hub_bind_url)._replace(path=self.hub_prefix)
            )
            hub_args['bind_url'] = self.hub_bind_url
        else:
            hub_args['ip'] = self.hub_ip
            hub_args['port'] = self.hub_port

        # routespec for the Hub is the *app* base url
        # not the hub URL, so it receives requests for non-running servers
        # use `/` with host-based routing so the Hub
        # gets requests for all hosts
        host = ''
        if self.subdomain_host:
            routespec = '/'
        else:
            routespec = self.base_url

        self.hub = Hub(routespec=routespec, **hub_args)

        if self.hub_connect_ip:
            self.hub.connect_ip = self.hub_connect_ip
        if self.hub_connect_port:
            self.hub.connect_port = self.hub_connect_port
            self.log.warning(
                "JupyterHub.hub_connect_port is deprecated as of 0.9."
                " Use JupyterHub.hub_connect_url to fully specify"
                " the URL for connecting to the Hub."
            )

        if self.hub_connect_url:
            # ensure hub_prefix is on connect_url
            self.hub_connect_url = urlunparse(
                urlparse(self.hub_connect_url)._replace(path=self.hub_prefix)
            )
            self.hub.connect_url = self.hub_connect_url
        if self.internal_ssl:
            self.hub.proto = 'https'

    async def init_users(self):
        """Load users into and from the database"""
        db = self.db

        if self.authenticator.enable_auth_state:
            # check that auth_state encryption is available
            # if it's not, exit with an informative error.
            ck = crypto.CryptKeeper.instance()
            try:
                ck.check_available()
            except Exception as e:
                self.exit(
                    "auth_state is enabled, but encryption is not available: %s" % e
                )

        if self.admin_users and not self.authenticator.admin_users:
            self.log.warning(
                "\nJupyterHub.admin_users is deprecated since version 0.7.2."
                "\nUse Authenticator.admin_users instead."
            )
            self.authenticator.admin_users = self.admin_users
        admin_users = [
            self.authenticator.normalize_username(name)
            for name in self.authenticator.admin_users
        ]
        self.authenticator.admin_users = set(admin_users)  # force normalization
        for username in admin_users:
            if not self.authenticator.validate_username(username):
                raise ValueError("username %r is not valid" % username)

        if not admin_users:
            self.log.warning("No admin users, admin interface will be unavailable.")
            self.log.warning(
                "Add any administrative users to `c.Authenticator.admin_users` in config."
            )

        new_users = []

        for name in admin_users:
            # ensure anyone specified as admin in config is admin in db
            user = orm.User.find(db, name)
            if user is None:
                user = orm.User(name=name, admin=True)
                new_users.append(user)
                db.add(user)
            else:
                user.admin = True
        # the admin_users config variable will never be used after this point.
        # only the database values will be referenced.

        allowed_users = [
            self.authenticator.normalize_username(name)
            for name in self.authenticator.allowed_users
        ]
        self.authenticator.allowed_users = set(allowed_users)  # force normalization
        for username in allowed_users:
            if not self.authenticator.validate_username(username):
                raise ValueError("username %r is not valid" % username)

        if not allowed_users:
            self.log.info(
                "Not using allowed_users. Any authenticated user will be allowed."
            )

        # add allowed users to the db
        for name in allowed_users:
            user = orm.User.find(db, name)
            if user is None:
                user = orm.User(name=name)
                new_users.append(user)
                db.add(user)

        db.commit()

        # Notify authenticator of all users.
        # This ensures Authenticator.allowed_users is up-to-date with the database.
        # This lets .allowed_users be used to set up initial list,
        # but changes to the allowed_users set can occur in the database,
        # and persist across sessions.
        total_users = 0
        for user in db.query(orm.User):
            try:
                f = self.authenticator.add_user(user)
                if f:
                    await maybe_future(f)
            except Exception:
                self.log.exception("Error adding user %s already in db", user.name)
                if self.authenticator.delete_invalid_users:
                    self.log.warning(
                        "Deleting invalid user %s from the Hub database", user.name
                    )
                    db.delete(user)
                else:
                    self.log.warning(
                        dedent(
                            """
                    You can set
                        c.Authenticator.delete_invalid_users = True
                    to automatically delete users from the Hub database that no longer pass
                    Authenticator validation,
                    such as when user accounts are deleted from the external system
                    without notifying JupyterHub.
                    """
                        )
                    )
            else:
                total_users += 1
                # handle database upgrades where user.created is undefined.
                # we don't want to allow user.created to be undefined,
                # so initialize it to last_activity (if defined) or now.
                if not user.created:
                    user.created = user.last_activity or datetime.utcnow()
        db.commit()

        # The allowed_users set and the users in the db are now the same.
        # From this point on, any user changes should be done simultaneously
        # to the allowed_users set and user db, unless the allowed set is empty (all users allowed).

        TOTAL_USERS.set(total_users)

    async def init_groups(self):
        """Load predefined groups into the database"""
        db = self.db
        for name, usernames in self.load_groups.items():
            group = orm.Group.find(db, name)
            if group is None:
                group = orm.Group(name=name)
                db.add(group)
            for username in usernames:
                username = self.authenticator.normalize_username(username)
                if not (
                    await maybe_future(self.authenticator.check_allowed(username, None))
                ):
                    raise ValueError(
                        "Username %r is not in Authenticator.allowed_users" % username
                    )
                user = orm.User.find(db, name=username)
                if user is None:
                    if not self.authenticator.validate_username(username):
                        raise ValueError("Group username %r is not valid" % username)
                    user = orm.User(name=username)
                    db.add(user)
                group.users.append(user)
        db.commit()

    async def init_roles(self):
        """Load default and predefined roles into the database"""
        db = self.db
        role_bearers = ['users', 'services', 'groups']

        # load default roles
        self.log.debug('Loading default roles to database')
        default_roles = roles.get_default_roles()
        for role in default_roles:
            roles.add_role(db, role)

        # load predefined roles from config file
        self.log.debug('Loading predefined roles from config file to database')
        for predef_role in self.load_roles:
            roles.add_role(db, predef_role)
            # add users, services, and/or groups,
            # tokens need to be checked for permissions
            for bearer in role_bearers:
                if bearer in predef_role.keys():
                    for bname in predef_role[bearer]:
                        if bearer == 'users':
                            bname = self.authenticator.normalize_username(bname)
                            if not (
                                await maybe_future(
                                    self.authenticator.check_allowed(bname, None)
                                )
                            ):
                                raise ValueError(
                                    "Username %r is not in Authenticator.allowed_users"
                                    % bname
                                )
                        roles.add_obj(
                            db, objname=bname, kind=bearer, rolename=predef_role['name']
                        )

        # make sure role bearers have at least a default role
        for bearer in role_bearers:
<<<<<<< HEAD
            roles.check_for_default_roles(db, bearer)

        # now add roles to tokens if their owner's permissions allow
        roles.add_predef_roles_tokens(db, self.load_roles)

        # check tokens for default roles
        roles.check_for_default_roles(db, bearer='tokens')
=======
            Class = orm.get_class(bearer)
            for obj in db.query(Class):
                if len(obj.roles) < 1:
                    roles.update_roles(db, obj=obj, kind=bearer)
        db.commit()
>>>>>>> 4dac580d

    async def _add_tokens(self, token_dict, kind):
        """Add tokens for users or services to the database"""
        if kind == 'user':
            Class = orm.User
        elif kind == 'service':
            Class = orm.Service
        else:
            raise ValueError("kind must be user or service, not %r" % kind)

        db = self.db
        for token, name in token_dict.items():
            if kind == 'user':
                name = self.authenticator.normalize_username(name)
                if not (
                    await maybe_future(self.authenticator.check_allowed(name, None))
                ):
                    raise ValueError(
                        "Token user name %r is not in Authenticator.allowed_users"
                        % name
                    )
                if not self.authenticator.validate_username(name):
                    raise ValueError("Token user name %r is not valid" % name)
            if kind == 'service':
                if not any(service["name"] == name for service in self.services):
                    self.log.warning(
                        "Warning: service '%s' not in services, creating implicitly. It is recommended to register services using services list."
                        % name
                    )
            orm_token = orm.APIToken.find(db, token)
            if orm_token is None:
                obj = Class.find(db, name)
                created = False
                if obj is None:
                    created = True
                    self.log.debug("Adding %s %s to database", kind, name)
                    obj = Class(name=name)
                    db.add(obj)
                    db.commit()
                self.log.info("Adding API token for %s: %s", kind, name)
                try:
                    # set generated=False to ensure that user-provided tokens
                    # get extra hashing (don't trust entropy of user-provided tokens)
                    obj.new_api_token(
                        token,
                        note="from config",
                        generated=self.trust_user_provided_tokens,
                    )
                except Exception:
                    if created:
                        # don't allow bad tokens to create users
                        db.delete(obj)
                        db.commit()
                        raise
            else:
                self.log.debug("Not duplicating token %s", orm_token)
        db.commit()

    # purge expired tokens hourly
    purge_expired_tokens_interval = 3600

    def purge_expired_tokens(self):
        """purge all expiring token objects from the database

        run periodically
        """
        # this should be all the subclasses of Expiring
        for cls in (orm.APIToken, orm.OAuthAccessToken, orm.OAuthCode):
            self.log.debug("Purging expired {name}s".format(name=cls.__name__))
            cls.purge_expired(self.db)

    async def init_api_tokens(self):
        """Load predefined API tokens (for services) into database"""
        await self._add_tokens(self.service_tokens, kind='service')
        await self._add_tokens(self.api_tokens, kind='user')

        self.purge_expired_tokens()
        # purge expired tokens hourly
        # we don't need to be prompt about this
        # because expired tokens cannot be used anyway
        pc = PeriodicCallback(
            self.purge_expired_tokens, 1e3 * self.purge_expired_tokens_interval
        )
        pc.start()

    def init_services(self):
        self._service_map.clear()
        if self.domain:
            domain = 'services.' + self.domain
            parsed = urlparse(self.subdomain_host)
            host = '%s://services.%s' % (parsed.scheme, parsed.netloc)
        else:
            domain = host = ''

        for spec in self.services:
            if 'name' not in spec:
                raise ValueError('service spec must have a name: %r' % spec)
            name = spec['name']
            # get/create orm
            orm_service = orm.Service.find(self.db, name=name)
            if orm_service is None:
                # not found, create a new one
                orm_service = orm.Service(name=name)
                self.db.add(orm_service)
            orm_service.admin = spec.get('admin', False)
            self.db.commit()
            service = Service(
                parent=self,
                app=self,
                base_url=self.base_url,
                db=self.db,
                orm=orm_service,
                roles=orm_service.roles,
                domain=domain,
                host=host,
                hub=self.hub,
            )

            traits = service.traits(input=True)
            for key, value in spec.items():
                if key not in traits:
                    raise AttributeError("No such service field: %s" % key)
                setattr(service, key, value)

            if service.managed:
                if not service.api_token:
                    # generate new token
                    # TODO: revoke old tokens?
                    service.api_token = service.orm.new_api_token(
                        note="generated at startup"
                    )
                else:
                    # ensure provided token is registered
                    self.service_tokens[service.api_token] = service.name
            else:
                self.service_tokens[service.api_token] = service.name

            if service.url:
                parsed = urlparse(service.url)
                if parsed.port is not None:
                    port = parsed.port
                elif parsed.scheme == 'http':
                    port = 80
                elif parsed.scheme == 'https':
                    port = 443
                server = service.orm.server = orm.Server(
                    proto=parsed.scheme,
                    ip=parsed.hostname,
                    port=port,
                    cookie_name='jupyterhub-services',
                    base_url=service.prefix,
                )
                self.db.add(server)

            else:
                service.orm.server = None

            if service.oauth_available:
                self.oauth_provider.add_client(
                    client_id=service.oauth_client_id,
                    client_secret=service.api_token,
                    redirect_uri=service.oauth_redirect_uri,
                    description="JupyterHub service %s" % service.name,
                )

            self._service_map[name] = service

        # delete services from db not in service config:
        for service in self.db.query(orm.Service):
            if service.name not in self._service_map:
                self.db.delete(service)
        self.db.commit()

    async def check_services_health(self):
        """Check connectivity of all services"""
        for name, service in self._service_map.items():
            if not service.url:
                continue
            try:
                await Server.from_orm(service.orm.server).wait_up(timeout=1)
            except TimeoutError:
                self.log.warning(
                    "Cannot connect to %s service %s at %s",
                    service.kind,
                    name,
                    service.url,
                )
            else:
                self.log.debug(
                    "%s service %s running at %s",
                    service.kind.title(),
                    name,
                    service.url,
                )

    async def init_spawners(self):
        self.log.debug("Initializing spawners")
        db = self.db

        def _user_summary(user):
            """user is an orm.User, not a full user"""
            parts = ['{0: >8}'.format(user.name)]
            if user.admin:
                parts.append('admin')
            for name, spawner in sorted(user.orm_spawners.items(), key=itemgetter(0)):
                if spawner.server:
                    parts.append(
                        '%s:%s running at %s' % (user.name, name, spawner.server)
                    )
            return ' '.join(parts)

        async def user_stopped(user, server_name):
            spawner = user.spawners[server_name]
            status = await spawner.poll()
            self.log.warning(
                "User %s server stopped with exit code: %s", user.name, status
            )
            await self.proxy.delete_user(user, server_name)
            await user.stop(server_name)

        async def check_spawner(user, name, spawner):
            status = 0
            if spawner.server:
                try:
                    status = await spawner.poll()
                except Exception:
                    self.log.exception(
                        "Failed to poll spawner for %s, assuming the spawner is not running.",
                        spawner._log_name,
                    )
                    status = -1

            if status is None:
                # poll claims it's running.
                # Check if it's really there
                url_in_db = spawner.server.url
                url = await spawner.get_url()
                if url != url_in_db:
                    self.log.warning(
                        "%s had invalid url %s. Updating to %s",
                        spawner._log_name,
                        url_in_db,
                        url,
                    )
                    urlinfo = urlparse(url)
                    spawner.server.protocol = urlinfo.scheme
                    spawner.server.ip = urlinfo.hostname
                    if urlinfo.port:
                        spawner.server.port = urlinfo.port
                    elif urlinfo.scheme == 'http':
                        spawner.server.port = 80
                    elif urlinfo.scheme == 'https':
                        spawner.server.port = 443
                    self.db.commit()

                self.log.debug(
                    "Verifying that %s is running at %s", spawner._log_name, url
                )
                try:
                    await user._wait_up(spawner)
                except TimeoutError:
                    self.log.error(
                        "%s does not appear to be running at %s, shutting it down.",
                        spawner._log_name,
                        url,
                    )
                    status = -1

            if status is None:
                self.log.info("%s still running", user.name)
                spawner.add_poll_callback(user_stopped, user, name)
                spawner.start_polling()
            else:
                # user not running. This is expected if server is None,
                # but indicates the user's server died while the Hub wasn't running
                # if spawner.server is defined.
                if spawner.server:
                    self.log.warning(
                        "%s appears to have stopped while the Hub was down",
                        spawner._log_name,
                    )
                    # remove server entry from db
                    db.delete(spawner.orm_spawner.server)
                    spawner.server = None
                else:
                    self.log.debug("%s not running", spawner._log_name)

            spawner._check_pending = False

        # parallelize checks for running Spawners
        # run query on extant Server objects
        # so this is O(running servers) not O(total users)
        # Server objects can be associated with either a Spawner or a Service,
        # we are only interested in the ones associated with a Spawner
        check_futures = []
        for orm_server in db.query(orm.Server):
            orm_spawner = orm_server.spawner
            if not orm_spawner:
                # check for orphaned Server rows
                # this shouldn't happen if we've got our sqlachemy right
                if not orm_server.service:
                    self.log.warning("deleting orphaned server %s", orm_server)
                    self.db.delete(orm_server)
                    self.db.commit()
                continue
            # instantiate Spawner wrapper and check if it's still alive
            # spawner should be running
            user = self.users[orm_spawner.user]
            spawner = user.spawners[orm_spawner.name]
            self.log.debug("Loading state for %s from db", spawner._log_name)
            # signal that check is pending to avoid race conditions
            spawner._check_pending = True
            f = asyncio.ensure_future(check_spawner(user, spawner.name, spawner))
            check_futures.append(f)

        # it's important that we get here before the first await
        # so that we know all spawners are instantiated and in the check-pending state

        # await checks after submitting them all
        if check_futures:
            self.log.debug(
                "Awaiting checks for %i possibly-running spawners", len(check_futures)
            )
            await asyncio.gather(*check_futures)
        db.commit()

        # only perform this query if we are going to log it
        if self.log_level <= logging.DEBUG:
            user_summaries = map(_user_summary, self.users.values())
            self.log.debug("Loaded users:\n%s", '\n'.join(user_summaries))

        active_counts = self.users.count_active_users()
        RUNNING_SERVERS.set(active_counts['active'])
        return len(check_futures)

    def init_oauth(self):
        base_url = self.hub.base_url
        self.oauth_provider = make_provider(
            lambda: self.db,
            url_prefix=url_path_join(base_url, 'api/oauth2'),
            login_url=url_path_join(base_url, 'login'),
        )

    def cleanup_oauth_clients(self):
        """Cleanup any OAuth clients that shouldn't be in the database.

        This should mainly be services that have been removed from configuration or renamed.
        """
        oauth_client_ids = set()
        for service in self._service_map.values():
            if service.oauth_available:
                oauth_client_ids.add(service.oauth_client_id)
        for user in self.users.values():
            for spawner in user.spawners.values():
                oauth_client_ids.add(spawner.oauth_client_id)
                # avoid deleting clients created by 0.8
                # 0.9 uses `jupyterhub-user-...` for the client id, while
                # 0.8 uses just `user-...`
                oauth_client_ids.add(spawner.oauth_client_id.split('-', 1)[1])

        for i, oauth_client in enumerate(self.db.query(orm.OAuthClient)):
            if oauth_client.identifier not in oauth_client_ids:
                self.log.warning("Deleting OAuth client %s", oauth_client.identifier)
                self.db.delete(oauth_client)
                # Some deployments that create temporary users may have left *lots*
                # of entries here.
                # Don't try to delete them all in one transaction,
                # commit at most 100 deletions at a time.
                if i % 100 == 0:
                    self.db.commit()
        self.db.commit()

    def init_proxy(self):
        """Load the Proxy config"""
        # FIXME: handle deprecated config here
        self.proxy = self.proxy_class(
            db_factory=lambda: self.db,
            public_url=self.bind_url,
            parent=self,
            app=self,
            log=self.log,
            hub=self.hub,
            host_routing=bool(self.subdomain_host),
            ssl_cert=self.ssl_cert,
            ssl_key=self.ssl_key,
        )

    def init_tornado_settings(self):
        """Set up the tornado settings dict."""
        base_url = self.hub.base_url
        jinja_options = dict(autoescape=True, enable_async=True)
        jinja_options.update(self.jinja_environment_options)
        base_path = self._template_paths_default()[0]
        if base_path not in self.template_paths:
            self.template_paths.append(base_path)
        loader = ChoiceLoader(
            [
                PrefixLoader({'templates': FileSystemLoader([base_path])}, '/'),
                FileSystemLoader(self.template_paths),
            ]
        )
        jinja_env = Environment(loader=loader, **jinja_options)
        # We need a sync jinja environment too, for the times we *must* use sync
        # code - particularly in RequestHandler.write_error. Since *that*
        # is called from inside the asyncio event loop, we can't actulaly just
        # schedule it on the loop - without starting another thread with its
        # own loop, which seems not worth the trouble. Instead, we create another
        # environment, exactly like this one, but sync
        del jinja_options['enable_async']
        jinja_env_sync = Environment(loader=loader, **jinja_options)

        login_url = url_path_join(base_url, 'login')
        logout_url = self.authenticator.logout_url(base_url)

        # if running from git, disable caching of require.js
        # otherwise cache based on server start time
        parent = os.path.dirname(os.path.dirname(jupyterhub.__file__))
        if os.path.isdir(os.path.join(parent, '.git')):
            version_hash = ''
        else:
            version_hash = datetime.now().strftime("%Y%m%d%H%M%S")

        oauth_no_confirm_list = set()
        for service in self._service_map.values():
            if service.oauth_no_confirm:
                self.log.warning(
                    "Allowing service %s to complete OAuth without confirmation on an authorization web page",
                    service.name,
                )
                oauth_no_confirm_list.add(service.oauth_client_id)

        settings = dict(
            log_function=log_request,
            config=self.config,
            log=self.log,
            db=self.db,
            proxy=self.proxy,
            hub=self.hub,
            activity_resolution=self.activity_resolution,
            admin_users=self.authenticator.admin_users,
            admin_access=self.admin_access,
            authenticator=self.authenticator,
            spawner_class=self.spawner_class,
            base_url=self.base_url,
            default_url=self.default_url,
            cookie_secret=self.cookie_secret,
            cookie_max_age_days=self.cookie_max_age_days,
            redirect_to_server=self.redirect_to_server,
            login_url=login_url,
            logout_url=logout_url,
            static_path=os.path.join(self.data_files_path, 'static'),
            static_url_prefix=url_path_join(self.hub.base_url, 'static/'),
            static_handler_class=CacheControlStaticFilesHandler,
            template_path=self.template_paths,
            template_vars=self.template_vars,
            jinja2_env=jinja_env,
            jinja2_env_sync=jinja_env_sync,
            version_hash=version_hash,
            subdomain_host=self.subdomain_host,
            domain=self.domain,
            statsd=self.statsd,
            implicit_spawn_seconds=self.implicit_spawn_seconds,
            allow_named_servers=self.allow_named_servers,
            default_server_name=self._default_server_name,
            named_server_limit_per_user=self.named_server_limit_per_user,
            oauth_provider=self.oauth_provider,
            oauth_no_confirm_list=oauth_no_confirm_list,
            concurrent_spawn_limit=self.concurrent_spawn_limit,
            spawn_throttle_retry_range=self.spawn_throttle_retry_range,
            active_server_limit=self.active_server_limit,
            authenticate_prometheus=self.authenticate_prometheus,
            internal_ssl=self.internal_ssl,
            internal_certs_location=self.internal_certs_location,
            internal_authorities=self.internal_ssl_authorities,
            internal_trust_bundles=self.internal_trust_bundles,
            internal_ssl_key=self.internal_ssl_key,
            internal_ssl_cert=self.internal_ssl_cert,
            internal_ssl_ca=self.internal_ssl_ca,
            trusted_alt_names=self.trusted_alt_names,
            shutdown_on_logout=self.shutdown_on_logout,
            eventlog=self.eventlog,
            app=self,
        )
        # allow configured settings to have priority
        settings.update(self.tornado_settings)
        self.tornado_settings = settings
        # constructing users requires access to tornado_settings
        self.tornado_settings['users'] = self.users
        self.tornado_settings['services'] = self._service_map

    def init_tornado_application(self):
        """Instantiate the tornado Application object"""
        self.tornado_application = web.Application(
            self.handlers, **self.tornado_settings
        )

    def init_pycurl(self):
        """Configure tornado to use pycurl by default, if available"""
        # use pycurl by default, if available:
        try:
            AsyncHTTPClient.configure("tornado.curl_httpclient.CurlAsyncHTTPClient")
        except ImportError as e:
            self.log.debug(
                "Could not load pycurl: %s\npycurl is recommended if you have a large number of users.",
                e,
            )

    def init_eventlog(self):
        """Set up the event logging system."""
        self.eventlog = EventLog(parent=self)

        for dirname, _, files in os.walk(os.path.join(here, 'event-schemas')):
            for file in files:
                if not file.endswith('.yaml'):
                    continue
                self.eventlog.register_schema_file(os.path.join(dirname, file))

    def write_pid_file(self):
        pid = os.getpid()
        if self.pid_file:
            self.log.debug("Writing PID %i to %s", pid, self.pid_file)
            with open(self.pid_file, 'w') as f:
                f.write('%i' % pid)

    @catch_config_error
    async def initialize(self, *args, **kwargs):
        hub_startup_start_time = time.perf_counter()
        super().initialize(*args, **kwargs)
        if self.generate_config or self.generate_certs or self.subapp:
            return
        self._start_future = asyncio.Future()

        def record_start(f):
            startup_time = time.perf_counter() - hub_startup_start_time
            self.log.debug("It took %.3f seconds for the Hub to start", startup_time)
            HUB_STARTUP_DURATION_SECONDS.observe(startup_time)

        self._start_future.add_done_callback(record_start)

        self.load_config_file(self.config_file)
        self.init_logging()
        self.log.info("Running JupyterHub version %s", jupyterhub.__version__)
        if 'JupyterHubApp' in self.config:
            self.log.warning(
                "Use JupyterHub in config, not JupyterHubApp. Outdated config:\n%s",
                '\n'.join(
                    'JupyterHubApp.{key} = {value!r}'.format(key=key, value=value)
                    for key, value in self.config.JupyterHubApp.items()
                ),
            )
            cfg = self.config.copy()
            cfg.JupyterHub.merge(cfg.JupyterHubApp)
            self.update_config(cfg)
        self.write_pid_file()

        def _log_cls(name, cls):
            """Log a configured class

            Logs the class and version (if found) of Authenticator
            and Spawner
            """
            # try to guess the version from the top-level module
            # this will work often enough to be useful.
            # no need to be perfect.
            if cls.__module__:
                mod = sys.modules.get(cls.__module__.split('.')[0])
                version = getattr(mod, '__version__', '')
                if version:
                    version = '-{}'.format(version)
            else:
                version = ''
            self.log.info(
                "Using %s: %s.%s%s", name, cls.__module__ or '', cls.__name__, version
            )

        _log_cls("Authenticator", self.authenticator_class)
        _log_cls("Spawner", self.spawner_class)
        _log_cls("Proxy", self.proxy_class)

        self.init_eventlog()
        self.init_pycurl()
        self.init_secrets()
        self.init_internal_ssl()
        self.init_db()
        self.init_hub()
        self.init_proxy()
        self.init_oauth()
        await self.init_users()
        await self.init_groups()
        self.init_services()
        await self.init_api_tokens()
        await self.init_roles()
        self.init_tornado_settings()
        self.init_handlers()
        self.init_tornado_application()

        # init_spawners can take a while
        init_spawners_timeout = self.init_spawners_timeout
        if init_spawners_timeout < 0:
            # negative timeout means forever (previous, most stable behavior)
            init_spawners_timeout = 86400

        init_start_time = time.perf_counter()
        init_spawners_future = asyncio.ensure_future(self.init_spawners())

        def log_init_time(f):
            n_spawners = f.result()
            spawner_initialization_time = time.perf_counter() - init_start_time
            INIT_SPAWNERS_DURATION_SECONDS.observe(spawner_initialization_time)
            self.log.info(
                "Initialized %i spawners in %.3f seconds",
                n_spawners,
                spawner_initialization_time,
            )

        init_spawners_future.add_done_callback(log_init_time)

        try:

            # don't allow a zero timeout because we still need to be sure
            # that the Spawner objects are defined and pending
            await gen.with_timeout(
                timedelta(seconds=max(init_spawners_timeout, 1)), init_spawners_future
            )
        except gen.TimeoutError:
            self.log.warning(
                "init_spawners did not complete within %i seconds. "
                "Allowing to complete in the background.",
                self.init_spawners_timeout,
            )

        if init_spawners_future.done():
            self.cleanup_oauth_clients()
        else:
            # schedule async operations after init_spawners finishes
            async def finish_init_spawners():
                await init_spawners_future
                # schedule cleanup after spawners are all set up
                # because it relies on the state resolved by init_spawners
                self.cleanup_oauth_clients()
                # trigger a proxy check as soon as all spawners are ready
                # because this may be *after* the check made as part of normal startup.
                # To avoid races with partially-complete start,
                # ensure that start is complete before running this check.
                await self._start_future
                await self.proxy.check_routes(self.users, self._service_map)

            asyncio.ensure_future(finish_init_spawners())

    async def cleanup(self):
        """Shutdown managed services and various subprocesses. Cleanup runtime files."""

        futures = []

        managed_services = [s for s in self._service_map.values() if s.managed]
        if managed_services:
            self.log.info("Cleaning up %i services...", len(managed_services))
            for service in managed_services:
                await service.stop()

        if self.cleanup_servers:
            self.log.info("Cleaning up single-user servers...")
            # request (async) process termination
            for uid, user in self.users.items():
                for name, spawner in list(user.spawners.items()):
                    if spawner.active:
                        futures.append(asyncio.ensure_future(user.stop(name)))
        else:
            self.log.info("Leaving single-user servers running")

        # clean up proxy while single-user servers are shutting down
        if self.cleanup_proxy:
            if self.proxy.should_start:
                self.log.debug("Stopping proxy")
                await maybe_future(self.proxy.stop())
            else:
                self.log.info("I didn't start the proxy, I can't clean it up")
        else:
            self.log.info("Leaving proxy running")

        # wait for the requests to stop finish:
        for f in futures:
            try:
                await f
            except Exception as e:
                self.log.error("Failed to stop user: %s", e)

        self.db.commit()

        if self.pid_file and os.path.exists(self.pid_file):
            self.log.info("Cleaning up PID file %s", self.pid_file)
            os.remove(self.pid_file)

        self.log.info("...done")

    def write_config_file(self):
        """Write our default config to a .py config file"""
        config_file_dir = os.path.dirname(os.path.abspath(self.config_file))
        if not os.path.isdir(config_file_dir):
            self.exit(
                "{} does not exist. The destination directory must exist before generating config file.".format(
                    config_file_dir
                )
            )
        if os.path.exists(self.config_file) and not self.answer_yes:
            answer = ''

            def ask():
                prompt = "Overwrite %s with default config? [y/N]" % self.config_file
                try:
                    return input(prompt).lower() or 'n'
                except KeyboardInterrupt:
                    print('')  # empty line
                    return 'n'

            answer = ask()
            while not answer.startswith(('y', 'n')):
                print("Please answer 'yes' or 'no'")
                answer = ask()
            if answer.startswith('n'):
                return

        config_text = self.generate_config_file()
        if isinstance(config_text, bytes):
            config_text = config_text.decode('utf8')
        print("Writing default config to: %s" % self.config_file)
        with open(self.config_file, mode='w') as f:
            f.write(config_text)

    async def update_last_activity(self):
        """Update User.last_activity timestamps from the proxy"""
        routes = await self.proxy.get_all_routes()
        users_count = 0
        active_users_count = 0
        now = datetime.utcnow()
        for prefix, route in routes.items():
            route_data = route['data']
            if 'user' not in route_data:
                # not a user route, ignore it
                continue
            if 'server_name' not in route_data:
                continue
            users_count += 1
            if 'last_activity' not in route_data:
                # no last activity data (possibly proxy other than CHP)
                continue
            user = orm.User.find(self.db, route_data['user'])
            if user is None:
                self.log.warning("Found no user for route: %s", route)
                continue
            spawner = user.orm_spawners.get(route_data['server_name'])
            if spawner is None:
                self.log.warning("Found no spawner for route: %s", route)
                continue
            dt = parse_date(route_data['last_activity'])
            if dt.tzinfo:
                # strip timezone info to naive UTC datetime
                dt = dt.astimezone(timezone.utc).replace(tzinfo=None)

            if user.last_activity:
                user.last_activity = max(user.last_activity, dt)
            else:
                user.last_activity = dt
            if spawner.last_activity:
                spawner.last_activity = max(spawner.last_activity, dt)
            else:
                spawner.last_activity = dt
            if (now - user.last_activity).total_seconds() < self.active_user_window:
                active_users_count += 1
        self.statsd.gauge('users.running', users_count)
        self.statsd.gauge('users.active', active_users_count)

        try:
            self.db.commit()
        except SQLAlchemyError:
            self.log.exception("Rolling back session due to database error")
            self.db.rollback()
            return

        await self.proxy.check_routes(self.users, self._service_map, routes)

    async def start(self):
        """Start the whole thing"""
        self.io_loop = loop = IOLoop.current()

        if self.subapp:
            self.subapp.start()
            loop.stop()
            return

        if self.generate_config:
            self.write_config_file()
            loop.stop()
            return

        if self.generate_certs:
            self.load_config_file(self.config_file)
            if not self.internal_ssl:
                self.log.warning(
                    "You'll need to enable `internal_ssl` "
                    "in the `jupyterhub_config` file to use "
                    "these certs."
                )
                self.internal_ssl = True
            self.init_internal_ssl()
            self.log.info(
                "Certificates written to directory `{}`".format(
                    self.internal_certs_location
                )
            )
            loop.stop()
            return

        # start the proxy
        if self.proxy.should_start:
            try:
                await self.proxy.start()
            except Exception as e:
                self.log.critical("Failed to start proxy", exc_info=True)
                self.exit(1)
        else:
            self.log.info("Not starting proxy")

        # verify that we can talk to the proxy before listening.
        # avoids delayed failure if we can't talk to the proxy
        await self.proxy.get_all_routes()

        ssl_context = make_ssl_context(
            self.internal_ssl_key,
            self.internal_ssl_cert,
            cafile=self.internal_ssl_ca,
            check_hostname=False,
        )

        # start the webserver
        self.http_server = tornado.httpserver.HTTPServer(
            self.tornado_application,
            ssl_options=ssl_context,
            xheaders=True,
            trusted_downstream=self.trusted_downstream_ips,
        )
        bind_url = urlparse(self.hub.bind_url)
        try:
            if bind_url.scheme.startswith('unix+'):
                from tornado.netutil import bind_unix_socket

                socket = bind_unix_socket(unquote(bind_url.netloc))
                self.http_server.add_socket(socket)
            else:
                ip = bind_url.hostname
                port = bind_url.port
                if not port:
                    if bind_url.scheme == 'https':
                        port = 443
                    else:
                        port = 80
                self.http_server.listen(port, address=ip)
            self.log.info("Hub API listening on %s", self.hub.bind_url)
            if self.hub.url != self.hub.bind_url:
                self.log.info("Private Hub API connect url %s", self.hub.url)
        except Exception:
            self.log.error("Failed to bind hub to %s", self.hub.bind_url)
            raise

        # start the service(s)
        for service_name, service in self._service_map.items():
            msg = (
                '%s at %s' % (service_name, service.url)
                if service.url
                else service_name
            )
            if service.managed:
                self.log.info("Starting managed service %s", msg)
                try:
                    service.start()
                except Exception as e:
                    self.log.critical(
                        "Failed to start service %s", service_name, exc_info=True
                    )
                    self.exit(1)
            else:
                self.log.info("Adding external service %s", msg)

            if service.url:
                tries = 10 if service.managed else 1
                for i in range(tries):
                    try:
                        ssl_context = make_ssl_context(
                            self.internal_ssl_key,
                            self.internal_ssl_cert,
                            cafile=self.internal_ssl_ca,
                        )
                        await Server.from_orm(service.orm.server).wait_up(
                            http=True, timeout=1, ssl_context=ssl_context
                        )
                    except TimeoutError:
                        if service.managed:
                            status = await service.spawner.poll()
                            if status is not None:
                                self.log.error(
                                    "Service %s exited with status %s",
                                    service_name,
                                    status,
                                )
                                break
                    else:
                        break
                else:
                    self.log.error(
                        "Cannot connect to %s service %s at %s. Is it running?",
                        service.kind,
                        service_name,
                        service.url,
                    )

        await self.proxy.check_routes(self.users, self._service_map)

        if self.service_check_interval and any(
            s.url for s in self._service_map.values()
        ):
            pc = PeriodicCallback(
                self.check_services_health, 1e3 * self.service_check_interval
            )
            pc.start()

        if self.last_activity_interval:
            pc = PeriodicCallback(
                self.update_last_activity, 1e3 * self.last_activity_interval
            )
            self.last_activity_callback = pc
            pc.start()

        self.log.info("JupyterHub is now running at %s", self.proxy.public_url)
        # Use atexit for Windows, it doesn't have signal handling support
        if _mswindows:
            atexit.register(self.atexit)
        # register cleanup on both TERM and INT
        self.init_signal()
        self._start_future.set_result(None)

    def init_signal(self):
        loop = asyncio.get_event_loop()
        for s in (signal.SIGTERM, signal.SIGINT):
            if not _mswindows:
                loop.add_signal_handler(
                    s, lambda s=s: asyncio.ensure_future(self.shutdown_cancel_tasks(s))
                )
            else:
                signal.signal(s, self.win_shutdown_cancel_tasks)

        if not _mswindows:
            infosignals = [signal.SIGUSR1]
            if hasattr(signal, 'SIGINFO'):
                infosignals.append(signal.SIGINFO)
            for s in infosignals:
                loop.add_signal_handler(
                    s, lambda s=s: asyncio.ensure_future(self.log_status(s))
                )

    async def log_status(self, sig):
        """Log current status, triggered by SIGINFO (^T in many terminals)"""
        self.log.critical("Received signal %s...", sig.name)
        print_ps_info()
        print_stacks()

    def win_shutdown_cancel_tasks(self, signum, frame):
        self.log.critical("Received signalnum %s, , initiating shutdown...", signum)
        raise SystemExit(128 + signum)

    def _init_asyncio_patch(self):
        """Set default asyncio policy to be compatible with Tornado.

        Tornado 6 (at least) is not compatible with the default
        asyncio implementation on Windows.

        Pick the older SelectorEventLoopPolicy on Windows
        if the known-incompatible default policy is in use.

        Do this as early as possible to make it a low priority and overrideable.

        ref: https://github.com/tornadoweb/tornado/issues/2608

        FIXME: If/when tornado supports the defaults in asyncio,
               remove and bump tornado requirement for py38.
        """
        if sys.platform.startswith("win") and sys.version_info >= (3, 8):
            try:
                from asyncio import (
                    WindowsProactorEventLoopPolicy,
                    WindowsSelectorEventLoopPolicy,
                )
            except ImportError:
                pass
                # not affected
            else:
                if (
                    type(asyncio.get_event_loop_policy())
                    is WindowsProactorEventLoopPolicy
                ):
                    # WindowsProactorEventLoopPolicy is not compatible with Tornado 6.
                    # Fallback to the pre-3.8 default of WindowsSelectorEventLoopPolicy.
                    asyncio.set_event_loop_policy(WindowsSelectorEventLoopPolicy())

    _atexit_ran = False

    def atexit(self):
        """atexit callback"""
        if self._atexit_ran:
            return
        self._atexit_ran = True
        self._init_asyncio_patch()
        # run the cleanup step (in a new loop, because the interrupted one is unclean)
        asyncio.set_event_loop(asyncio.new_event_loop())
        IOLoop.clear_current()
        loop = IOLoop()
        loop.make_current()
        loop.run_sync(self.cleanup)

    async def shutdown_cancel_tasks(self, sig):
        """Cancel all other tasks of the event loop and initiate cleanup"""
        self.log.critical("Received signal %s, initiating shutdown...", sig.name)
        tasks = [t for t in asyncio_all_tasks() if t is not asyncio_current_task()]

        if tasks:
            self.log.debug("Cancelling pending tasks")
            [t.cancel() for t in tasks]

            try:
                await asyncio.wait(tasks)
            except asyncio.CancelledError as e:
                self.log.debug("Caught Task CancelledError. Ignoring")
            except StopAsyncIteration as e:
                self.log.error("Caught StopAsyncIteration Exception", exc_info=True)

            tasks = [t for t in asyncio_all_tasks()]
            for t in tasks:
                self.log.debug("Task status: %s", t)
        await self.cleanup()
        asyncio.get_event_loop().stop()

    def stop(self):
        if not self.io_loop:
            return
        if self.http_server:
            self.http_server.stop()
        self.io_loop.add_callback(self.io_loop.stop)

    async def launch_instance_async(self, argv=None):
        try:
            await self.initialize(argv)
            await self.start()
        except Exception as e:
            self.log.exception("")
            self.exit(1)

    @classmethod
    def launch_instance(cls, argv=None):
        self = cls.instance()
        self._init_asyncio_patch()
        loop = IOLoop.current()
        task = asyncio.ensure_future(self.launch_instance_async(argv))
        try:
            loop.start()
        except KeyboardInterrupt:
            print("\nInterrupted")
        finally:
            if task.done():
                # re-raise exceptions in launch_instance_async
                task.result()
            loop.stop()
            loop.close()


NewToken.classes.append(JupyterHub)
UpgradeDB.classes.append(JupyterHub)

main = JupyterHub.launch_instance

if __name__ == "__main__":
    main()<|MERGE_RESOLUTION|>--- conflicted
+++ resolved
@@ -1853,6 +1853,7 @@
     async def init_roles(self):
         """Load default and predefined roles into the database"""
         db = self.db
+        # tokens are added separately
         role_bearers = ['users', 'services', 'groups']
 
         # load default roles
@@ -1887,7 +1888,6 @@
 
         # make sure role bearers have at least a default role
         for bearer in role_bearers:
-<<<<<<< HEAD
             roles.check_for_default_roles(db, bearer)
 
         # now add roles to tokens if their owner's permissions allow
@@ -1895,13 +1895,6 @@
 
         # check tokens for default roles
         roles.check_for_default_roles(db, bearer='tokens')
-=======
-            Class = orm.get_class(bearer)
-            for obj in db.query(Class):
-                if len(obj.roles) < 1:
-                    roles.update_roles(db, obj=obj, kind=bearer)
-        db.commit()
->>>>>>> 4dac580d
 
     async def _add_tokens(self, token_dict, kind):
         """Add tokens for users or services to the database"""
