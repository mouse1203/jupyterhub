--- conflicted
+++ resolved
@@ -414,15 +414,11 @@
                     role.tokens.append(entity)
                     app_log.info('Adding role %s for token: %s', role.name, entity)
                 else:
-<<<<<<< HEAD
-                    raise NameError('Requested role %r does not exist' % rolename)
-=======
                     raise ValueError(
                         'Requested token role %r of %r has more permissions than the token owner',
                         rolename,
                         entity,
                     )
->>>>>>> 5eef89e5
             else:
                 raise NameError('Role %r does not exist' % rolename)
         else:
