"""HTTP Handlers for the hub server"""
# Copyright (c) Jupyter Development Team.
# Distributed under the terms of the Modified BSD License.
import asyncio
import json
import math
import random
import re
import time
import uuid
from datetime import datetime
from datetime import timedelta
from http.client import responses
from urllib.parse import parse_qs
from urllib.parse import parse_qsl
from urllib.parse import urlencode
from urllib.parse import urlparse
from urllib.parse import urlunparse

from jinja2 import TemplateNotFound
from sqlalchemy.exc import SQLAlchemyError
from tornado import gen
from tornado import web
from tornado.httputil import HTTPHeaders
from tornado.httputil import url_concat
from tornado.ioloop import IOLoop
from tornado.log import app_log
from tornado.web import addslash
from tornado.web import RequestHandler

from .. import __version__
from .. import orm
from .. import roles
from ..metrics import PROXY_ADD_DURATION_SECONDS
from ..metrics import PROXY_DELETE_DURATION_SECONDS
from ..metrics import ProxyDeleteStatus
from ..metrics import RUNNING_SERVERS
from ..metrics import SERVER_POLL_DURATION_SECONDS
from ..metrics import SERVER_SPAWN_DURATION_SECONDS
from ..metrics import SERVER_STOP_DURATION_SECONDS
from ..metrics import ServerPollStatus
from ..metrics import ServerSpawnStatus
from ..metrics import ServerStopStatus
from ..metrics import TOTAL_USERS
from ..objects import Server
from ..spawner import LocalProcessSpawner
from ..user import User
from ..utils import get_accepted_mimetype
from ..utils import maybe_future
from ..utils import url_path_join

# pattern for the authentication token header
auth_header_pat = re.compile(r'^(?:token|bearer)\s+([^\s]+)$', flags=re.IGNORECASE)

# mapping of reason: reason_message
reasons = {
    'timeout': "Failed to reach your server."
    "  Please try again later."
    "  Contact admin if the issue persists.",
    'error': "Failed to start your server on the last attempt.  "
    "  Please contact admin if the issue persists.",
}

# constant, not configurable
SESSION_COOKIE_NAME = 'jupyterhub-session-id'


class BaseHandler(RequestHandler):
    """Base Handler class with access to common methods and properties."""

    async def prepare(self):
        """Identify the user during the prepare stage of each request

        `.prepare()` runs prior to all handler methods,
        e.g. `.get()`, `.post()`.

        Checking here allows `.get_current_user` to be async without requiring
        every current user check to be made async.

        The current user (None if not logged in) may be accessed
        via the `self.current_user` property during the handling of any request.
        """
        self.scopes = []
        try:
            await self.get_current_user()
        except Exception:
            self.log.exception("Failed to get current user")
            self._jupyterhub_user = None

        return await maybe_future(super().prepare())

    @property
    def log(self):
        """I can't seem to avoid typing self.log"""
        return self.settings.get('log', app_log)

    @property
    def config(self):
        return self.settings.get('config', None)

    @property
    def base_url(self):
        return self.settings.get('base_url', '/')

    @property
    def default_url(self):
        return self.settings.get('default_url', '')

    @property
    def version_hash(self):
        return self.settings.get('version_hash', '')

    @property
    def subdomain_host(self):
        return self.settings.get('subdomain_host', '')

    @property
    def allow_named_servers(self):
        return self.settings.get('allow_named_servers', False)

    @property
    def named_server_limit_per_user(self):
        return self.settings.get('named_server_limit_per_user', 0)

    @property
    def domain(self):
        return self.settings['domain']

    @property
    def db(self):
        return self.settings['db']

    @property
    def users(self):
        return self.settings.setdefault('users', {})

    @property
    def services(self):
        return self.settings.setdefault('services', {})

    @property
    def hub(self):
        return self.settings['hub']

    @property
    def app(self):
        return self.settings['app']

    @property
    def proxy(self):
        return self.settings['proxy']

    @property
    def statsd(self):
        return self.settings['statsd']

    @property
    def authenticator(self):
        return self.settings.get('authenticator', None)

    @property
    def oauth_provider(self):
        return self.settings['oauth_provider']

    @property
    def eventlog(self):
        return self.settings['eventlog']

    def finish(self, *args, **kwargs):
        """Roll back any uncommitted transactions from the handler."""
        if self.db.dirty:
            self.log.warning("Rolling back dirty objects %s", self.db.dirty)
            self.db.rollback()
        super().finish(*args, **kwargs)

    # ---------------------------------------------------------------
    # Security policies
    # ---------------------------------------------------------------

    @property
    def csp_report_uri(self):
        return self.settings.get(
            'csp_report_uri', url_path_join(self.hub.base_url, 'security/csp-report')
        )

    @property
    def content_security_policy(self):
        """The default Content-Security-Policy header

        Can be overridden by defining Content-Security-Policy in settings['headers']
        """
        return '; '.join(
            ["frame-ancestors 'self'", "report-uri " + self.csp_report_uri]
        )

    def get_content_type(self):
        return 'text/html'

    def set_default_headers(self):
        """
        Set any headers passed as tornado_settings['headers'].

        By default sets Content-Security-Policy of frame-ancestors 'self'.
        Also responsible for setting content-type header
        """
        # wrap in HTTPHeaders for case-insensitivity
        headers = HTTPHeaders(self.settings.get('headers', {}))
        headers.setdefault("X-JupyterHub-Version", __version__)

        for header_name, header_content in headers.items():
            self.set_header(header_name, header_content)

        if 'Access-Control-Allow-Headers' not in headers:
            self.set_header(
                'Access-Control-Allow-Headers', 'accept, content-type, authorization'
            )
        if 'Content-Security-Policy' not in headers:
            self.set_header('Content-Security-Policy', self.content_security_policy)
        self.set_header('Content-Type', self.get_content_type())

    # ---------------------------------------------------------------
    # Login and cookie-related
    # ---------------------------------------------------------------

    @property
    def admin_users(self):
        return self.settings.setdefault('admin_users', set())

    @property
    def cookie_max_age_days(self):
        return self.settings.get('cookie_max_age_days', None)

    @property
    def redirect_to_server(self):
        return self.settings.get('redirect_to_server', True)

    @property
    def authenticate_prometheus(self):
        return self.settings.get('authenticate_prometheus', True)

    def get_auth_token(self):
        """Get the authorization token from Authorization header"""
        auth_header = self.request.headers.get('Authorization', '')
        match = auth_header_pat.match(auth_header)
        if not match:
            return None
        return match.group(1)

    def get_current_user_oauth_token(self):
        """Get the current user identified by OAuth access token

        Separate from API token because OAuth access tokens
        can only be used for identifying users,
        not using the API.
        """
        token = self.get_auth_token()
        if token is None:
            return None
        orm_token = orm.OAuthAccessToken.find(self.db, token)
        if orm_token is None:
            return None

        now = datetime.utcnow()
        recorded = self._record_activity(orm_token, now)
        if self._record_activity(orm_token.user, now) or recorded:
            self.db.commit()
        return self._user_from_orm(orm_token.user)

    def _record_activity(self, obj, timestamp=None):
        """record activity on an ORM object

        If last_activity was more recent than self.activity_resolution seconds ago,
        do nothing to avoid unnecessarily frequent database commits.

        Args:
            obj: an ORM object with a last_activity attribute
            timestamp (datetime, optional): the timestamp of activity to register.
        Returns:
            recorded (bool): True if activity was recorded, False if not.
        """
        if timestamp is None:
            timestamp = datetime.utcnow()
        resolution = self.settings.get("activity_resolution", 0)
        if not obj.last_activity or resolution == 0:
            self.log.debug("Recording first activity for %s", obj)
            obj.last_activity = timestamp
            return True
        if (timestamp - obj.last_activity).total_seconds() > resolution:
            # this debug line will happen just too often
            # uncomment to debug last_activity updates
            # self.log.debug("Recording activity for %s", obj)
            obj.last_activity = timestamp
            return True
        return False

    async def refresh_auth(self, user, force=False):
        """Refresh user authentication info

        Calls `authenticator.refresh_user(user)`

        Called at most once per user per request.

        Args:
            user (User): the user whose auth info is to be refreshed
            force (bool): force a refresh instead of checking last refresh time
        Returns:
            user (User): the user having been refreshed,
                or None if the user must login again to refresh auth info.
        """
        refresh_age = self.authenticator.auth_refresh_age
        if not refresh_age:
            return user
        now = time.monotonic()
        if (
            not force
            and user._auth_refreshed
            and (now - user._auth_refreshed < refresh_age)
        ):
            # auth up-to-date
            return user

        # refresh a user at most once per request
        if not hasattr(self, '_refreshed_users'):
            self._refreshed_users = set()
        if user.name in self._refreshed_users:
            # already refreshed during this request
            return user
        self._refreshed_users.add(user.name)

        self.log.debug("Refreshing auth for %s", user.name)
        auth_info = await self.authenticator.refresh_user(user, self)

        if not auth_info:
            self.log.warning(
                "User %s has stale auth info. Login is required to refresh.", user.name
            )
            return

        user._auth_refreshed = now

        if auth_info == True:
            # refresh_user confirmed that it's up-to-date,
            # nothing to refresh
            return user

        # Ensure name field is set. It cannot be updated.
        auth_info['name'] = user.name

        if 'auth_state' not in auth_info:
            # refresh didn't specify auth_state,
            # so preserve previous value to avoid clearing it
            auth_info['auth_state'] = await user.get_auth_state()
        return await self.auth_to_user(auth_info, user)

    def get_current_user_token(self):
        """get_current_user from Authorization header token"""
        token = self.get_auth_token()
        if token is None:
            return None
        orm_token = orm.APIToken.find(self.db, token)
        if orm_token is None:
            return None

        # record token activity
        now = datetime.utcnow()
        recorded = self._record_activity(orm_token, now)
        if orm_token.user:
            # FIXME: scopes should give us better control than this
            # don't consider API requests originating from a server
            # to be activity from the user
            if not orm_token.note.startswith("Server at "):
                recorded = self._record_activity(orm_token.user, now) or recorded
        if recorded:
            self.db.commit()

        if orm_token.service:
            return orm_token.service

        return self._user_from_orm(orm_token.user)

    def _user_for_cookie(self, cookie_name, cookie_value=None):
        """Get the User for a given cookie, if there is one"""
        cookie_id = self.get_secure_cookie(
            cookie_name, cookie_value, max_age_days=self.cookie_max_age_days
        )

        def clear():
            self.clear_cookie(cookie_name, path=self.hub.base_url)

        if cookie_id is None:
            if self.get_cookie(cookie_name):
                self.log.warning("Invalid or expired cookie token")
                clear()
            return
        cookie_id = cookie_id.decode('utf8', 'replace')
        u = self.db.query(orm.User).filter(orm.User.cookie_id == cookie_id).first()
        user = self._user_from_orm(u)
        if user is None:
            self.log.warning("Invalid cookie token")
            # have cookie, but it's not valid. Clear it and start over.
            clear()
            return
        # update user activity
        if self._record_activity(user):
            self.db.commit()
        return user

    def _user_from_orm(self, orm_user):
        """return User wrapper from orm.User object"""
        if orm_user is None:
            return
        return self.users[orm_user]

    def get_current_user_cookie(self):
        """get_current_user from a cookie token"""
        return self._user_for_cookie(self.hub.cookie_name)

    async def get_current_user(self):
        """get current username"""
        if not hasattr(self, '_jupyterhub_user'):
            try:
                user = self.get_current_user_token()
                if user is None:
                    user = self.get_current_user_cookie()
                if user and isinstance(user, User):
                    user = await self.refresh_auth(user)
                self._jupyterhub_user = user
            except Exception:
                # don't let errors here raise more than once
                self._jupyterhub_user = None
                self.log.exception("Error getting current user")
        if self._jupyterhub_user is not None or self.get_current_user_oauth_token():
            self.scopes = self.settings.get("mock_scopes", [])
        return self._jupyterhub_user

    @property
    def current_user(self):
        """Override .current_user accessor from tornado

        Allows .get_current_user to be async.
        """
        if not hasattr(self, '_jupyterhub_user'):
            raise RuntimeError("Must call async get_current_user first!")
        return self._jupyterhub_user

    def find_user(self, name):
        """Get a user by name

        return None if no such user
        """
        orm_user = orm.User.find(db=self.db, name=name)
        return self._user_from_orm(orm_user)

    def user_from_username(self, username):
        """Get User for username, creating if it doesn't exist"""
        user = self.find_user(username)
        if user is None:
            # not found, create and register user
            u = orm.User(name=username)
            self.db.add(u)
<<<<<<< HEAD
            roles.update_roles(self.db, obj=u, kind='users')
=======
            TOTAL_USERS.inc()
>>>>>>> 6fc3dc4c
            self.db.commit()
            user = self._user_from_orm(u)
        return user

    def clear_login_cookie(self, name=None):
        kwargs = {}
        if self.subdomain_host:
            kwargs['domain'] = self.domain
        user = self.get_current_user_cookie()
        session_id = self.get_session_cookie()
        if session_id:
            # clear session id
            self.clear_cookie(SESSION_COOKIE_NAME, **kwargs)

            if user:
                # user is logged in, clear any tokens associated with the current session
                # don't clear session tokens if not logged in,
                # because that could be a malicious logout request!
                count = 0
                for access_token in (
                    self.db.query(orm.OAuthAccessToken)
                    .filter(orm.OAuthAccessToken.user_id == user.id)
                    .filter(orm.OAuthAccessToken.session_id == session_id)
                ):
                    self.db.delete(access_token)
                    count += 1
                if count:
                    self.log.debug("Deleted %s access tokens for %s", count, user.name)
                    self.db.commit()

        # clear hub cookie
        self.clear_cookie(self.hub.cookie_name, path=self.hub.base_url, **kwargs)
        # clear services cookie
        self.clear_cookie(
            'jupyterhub-services',
            path=url_path_join(self.base_url, 'services'),
            **kwargs,
        )
        # Reset _jupyterhub_user
        self._jupyterhub_user = None

    def _set_cookie(self, key, value, encrypted=True, **overrides):
        """Setting any cookie should go through here

        if encrypted use tornado's set_secure_cookie,
        otherwise set plaintext cookies.
        """
        # tornado <4.2 have a bug that consider secure==True as soon as
        # 'secure' kwarg is passed to set_secure_cookie
        kwargs = {'httponly': True}
        if self.request.protocol == 'https':
            kwargs['secure'] = True
        if self.subdomain_host:
            kwargs['domain'] = self.domain

        kwargs.update(self.settings.get('cookie_options', {}))
        kwargs.update(overrides)

        if encrypted:
            set_cookie = self.set_secure_cookie
        else:
            set_cookie = self.set_cookie

        self.log.debug("Setting cookie %s: %s", key, kwargs)
        set_cookie(key, value, **kwargs)

    def _set_user_cookie(self, user, server):
        self.log.debug("Setting cookie for %s: %s", user.name, server.cookie_name)
        self._set_cookie(
            server.cookie_name, user.cookie_id, encrypted=True, path=server.base_url
        )

    def get_session_cookie(self):
        """Get the session id from a cookie

        Returns None if no session id is stored
        """
        return self.get_cookie(SESSION_COOKIE_NAME, None)

    def set_session_cookie(self):
        """Set a new session id cookie

        new session id is returned

        Session id cookie is *not* encrypted,
        so other services on this domain can read it.
        """
        session_id = uuid.uuid4().hex
        self._set_cookie(SESSION_COOKIE_NAME, session_id, encrypted=False)
        return session_id

    def set_service_cookie(self, user):
        """set the login cookie for services"""
        self._set_user_cookie(
            user,
            orm.Server(
                cookie_name='jupyterhub-services',
                base_url=url_path_join(self.base_url, 'services'),
            ),
        )

    def set_hub_cookie(self, user):
        """set the login cookie for the Hub"""
        self._set_user_cookie(user, self.hub)

    def set_login_cookie(self, user):
        """Set login cookies for the Hub and single-user server."""
        if self.subdomain_host and not self.request.host.startswith(self.domain):
            self.log.warning(
                "Possibly setting cookie on wrong domain: %s != %s",
                self.request.host,
                self.domain,
            )

        # set single cookie for services
        if self.db.query(orm.Service).filter(orm.Service.server != None).first():
            self.set_service_cookie(user)

        if not self.get_session_cookie():
            self.set_session_cookie()

        # create and set a new cookie token for the hub
        if not self.get_current_user_cookie():
            self.set_hub_cookie(user)

    def authenticate(self, data):
        return maybe_future(self.authenticator.get_authenticated_user(self, data))

    def get_next_url(self, user=None, default=None):
        """Get the next_url for login redirect

        Default URL after login:

        - if redirect_to_server (default): send to user's own server
        - else: /hub/home
        """
        next_url = self.get_argument('next', default='')
        # protect against some browsers' buggy handling of backslash as slash
        next_url = next_url.replace('\\', '%5C')
        if (next_url + '/').startswith(
            (
                '%s://%s/' % (self.request.protocol, self.request.host),
                '//%s/' % self.request.host,
            )
        ) or (
            self.subdomain_host
            and urlparse(next_url).netloc
            and ("." + urlparse(next_url).netloc).endswith(
                "." + urlparse(self.subdomain_host).netloc
            )
        ):
            # treat absolute URLs for our host as absolute paths:
            # below, redirects that aren't strictly paths
            parsed = urlparse(next_url)
            next_url = parsed.path
            if parsed.query:
                next_url = next_url + '?' + parsed.query
            if parsed.fragment:
                next_url = next_url + '#' + parsed.fragment

        # if it still has host info, it didn't match our above check for *this* host
        if next_url and (
            '://' in next_url
            or next_url.startswith('//')
            or not next_url.startswith('/')
        ):
            self.log.warning("Disallowing redirect outside JupyterHub: %r", next_url)
            next_url = ''

        if next_url and next_url.startswith(url_path_join(self.base_url, 'user/')):
            # add /hub/ prefix, to ensure we redirect to the right user's server.
            # The next request will be handled by SpawnHandler,
            # ultimately redirecting to the logged-in user's server.
            without_prefix = next_url[len(self.base_url) :]
            next_url = url_path_join(self.hub.base_url, without_prefix)
            self.log.warning(
                "Redirecting %s to %s. For sharing public links, use /user-redirect/",
                self.request.uri,
                next_url,
            )

        # this is where we know if next_url is coming from ?next= param or we are using a default url
        if next_url:
            next_url_from_param = True
        else:
            next_url_from_param = False

        if not next_url:
            # custom default URL, usually passed because user landed on that page but was not logged in
            if default:
                next_url = default
            else:
                # As set in jupyterhub_config.py
                if callable(self.default_url):
                    next_url = self.default_url(self)
                else:
                    next_url = self.default_url

        if not next_url:
            # default URL after login
            # if self.redirect_to_server, default login URL initiates spawn,
            # otherwise send to Hub home page (control panel)
            if user and self.redirect_to_server:
                if user.spawner.active:
                    # server is active, send to the user url
                    next_url = user.url
                else:
                    # send to spawn url
                    next_url = url_path_join(self.hub.base_url, 'spawn')
            else:
                next_url = url_path_join(self.hub.base_url, 'home')

        if not next_url_from_param:
            # when a request made with ?next=... assume all the params have already been encoded
            # otherwise, preserve params from the current request across the redirect
            next_url = self.append_query_parameters(next_url, exclude=['next'])
        return next_url

    def append_query_parameters(self, url, exclude=None):
        """Append the current request's query parameters to the given URL.

        Supports an extra optional parameter ``exclude`` that when provided must
        contain a list of parameters to be ignored, i.e. these parameters will
        not be added to the URL.

        This is important to avoid infinite loops with the next parameter being
        added over and over, for instance.

        The default value for ``exclude`` is an array with "next". This is useful
        as most use cases in JupyterHub (all?) won't want to include the next
        parameter twice (the next parameter is added elsewhere to the query
        parameters).

        :param str url: a URL
        :param list exclude: optional list of parameters to be ignored, defaults to
        a list with "next" (to avoid redirect-loops)
        :rtype (str)
        """
        if exclude is None:
            exclude = ['next']
        if self.request.query:
            query_string = [
                param
                for param in parse_qsl(self.request.query)
                if param[0] not in exclude
            ]
            if query_string:
                url = url_concat(url, query_string)
        return url

    async def auth_to_user(self, authenticated, user=None):
        """Persist data from .authenticate() or .refresh_user() to the User database

        Args:
            authenticated(dict): return data from .authenticate or .refresh_user
            user(User, optional): the User object to refresh, if refreshing
        Return:
            user(User): the constructed User object
        """
        if isinstance(authenticated, str):
            authenticated = {'name': authenticated}
        username = authenticated['name']
        auth_state = authenticated.get('auth_state')
        admin = authenticated.get('admin')
        refreshing = user is not None

        if user and username != user.name:
            raise ValueError("Username doesn't match! %s != %s" % (username, user.name))

        if user is None:
            user = self.find_user(username)
            new_user = user is None
            if new_user:
                user = self.user_from_username(username)
                await maybe_future(self.authenticator.add_user(user))
        # Only set `admin` if the authenticator returned an explicit value.
        if admin is not None and admin != user.admin:
            user.admin = admin
            roles.update_roles(self.db, obj=user, kind='users')
            self.db.commit()
        # always set auth_state and commit,
        # because there could be key-rotation or clearing of previous values
        # going on.
        if not self.authenticator.enable_auth_state:
            # auth_state is not enabled. Force None.
            auth_state = None
        await user.save_auth_state(auth_state)
        return user

    async def login_user(self, data=None):
        """Login a user"""
        auth_timer = self.statsd.timer('login.authenticate').start()
        authenticated = await self.authenticate(data)
        auth_timer.stop(send=False)

        if authenticated:
            user = await self.auth_to_user(authenticated)
            self.set_login_cookie(user)
            self.statsd.incr('login.success')
            self.statsd.timing('login.authenticate.success', auth_timer.ms)
            self.log.info("User logged in: %s", user.name)
            user._auth_refreshed = time.monotonic()
            return user
        else:
            self.statsd.incr('login.failure')
            self.statsd.timing('login.authenticate.failure', auth_timer.ms)
            self.log.warning(
                "Failed login for %s", (data or {}).get('username', 'unknown user')
            )

    # ---------------------------------------------------------------
    # spawning-related
    # ---------------------------------------------------------------

    @property
    def slow_spawn_timeout(self):
        return self.settings.get('slow_spawn_timeout', 10)

    @property
    def slow_stop_timeout(self):
        return self.settings.get('slow_stop_timeout', 10)

    @property
    def spawner_class(self):
        return self.settings.get('spawner_class', LocalProcessSpawner)

    @property
    def concurrent_spawn_limit(self):
        return self.settings.get('concurrent_spawn_limit', 0)

    @property
    def active_server_limit(self):
        return self.settings.get('active_server_limit', 0)

    async def spawn_single_user(self, user, server_name='', options=None):
        # in case of error, include 'try again from /hub/home' message
        if self.authenticator.refresh_pre_spawn:
            auth_user = await self.refresh_auth(user, force=True)
            if auth_user is None:
                raise web.HTTPError(
                    403, "auth has expired for %s, login again", user.name
                )

        spawn_start_time = time.perf_counter()
        self.extra_error_html = self.spawn_home_error

        user_server_name = user.name

        if server_name:
            user_server_name = '%s:%s' % (user.name, server_name)

        if server_name in user.spawners and user.spawners[server_name].pending:
            pending = user.spawners[server_name].pending
            SERVER_SPAWN_DURATION_SECONDS.labels(
                status=ServerSpawnStatus.already_pending
            ).observe(time.perf_counter() - spawn_start_time)
            raise RuntimeError("%s pending %s" % (user_server_name, pending))

        # count active servers and pending spawns
        # we could do careful bookkeeping to avoid
        # but for 10k users this takes ~5ms
        # and saves us from bookkeeping errors
        active_counts = self.users.count_active_users()
        spawn_pending_count = (
            active_counts['spawn_pending'] + active_counts['proxy_pending']
        )
        active_count = active_counts['active']
        RUNNING_SERVERS.set(active_count)

        concurrent_spawn_limit = self.concurrent_spawn_limit
        active_server_limit = self.active_server_limit

        if concurrent_spawn_limit and spawn_pending_count >= concurrent_spawn_limit:
            SERVER_SPAWN_DURATION_SECONDS.labels(
                status=ServerSpawnStatus.throttled
            ).observe(time.perf_counter() - spawn_start_time)
            # Suggest number of seconds client should wait before retrying
            # This helps prevent thundering herd problems, where users simply
            # immediately retry when we are overloaded.
            retry_range = self.settings['spawn_throttle_retry_range']
            retry_time = int(random.uniform(*retry_range))

            # round suggestion to nicer human value (nearest 10 seconds or minute)
            if retry_time <= 90:
                # round human seconds up to nearest 10
                human_retry_time = "%i0 seconds" % math.ceil(retry_time / 10.0)
            else:
                # round number of minutes
                human_retry_time = "%i minutes" % math.round(retry_time / 60.0)

            self.log.warning(
                '%s pending spawns, throttling. Suggested retry in %s seconds.',
                spawn_pending_count,
                retry_time,
            )
            err = web.HTTPError(
                429,
                "Too many users trying to log in right now. Try again in {}.".format(
                    human_retry_time
                ),
            )
            # can't call set_header directly here because it gets ignored
            # when errors are raised
            # we handle err.headers ourselves in Handler.write_error
            err.headers = {'Retry-After': retry_time}
            raise err

        if active_server_limit and active_count >= active_server_limit:
            self.log.info('%s servers active, no space available', active_count)
            SERVER_SPAWN_DURATION_SECONDS.labels(
                status=ServerSpawnStatus.too_many_users
            ).observe(time.perf_counter() - spawn_start_time)
            raise web.HTTPError(
                429, "Active user limit exceeded. Try again in a few minutes."
            )

        tic = IOLoop.current().time()

        self.log.debug("Initiating spawn for %s", user_server_name)

        spawn_future = user.spawn(server_name, options, handler=self)

        self.log.debug(
            "%i%s concurrent spawns",
            spawn_pending_count,
            '/%i' % concurrent_spawn_limit if concurrent_spawn_limit else '',
        )
        self.log.debug(
            "%i%s active servers",
            active_count,
            '/%i' % active_server_limit if active_server_limit else '',
        )

        spawner = user.spawners[server_name]
        # set spawn_pending now, so there's no gap where _spawn_pending is False
        # while we are waiting for _proxy_pending to be set
        spawner._spawn_pending = True

        async def finish_user_spawn():
            """Finish the user spawn by registering listeners and notifying the proxy.

            If the spawner is slow to start, this is passed as an async callback,
            otherwise it is called immediately.
            """
            # wait for spawn Future
            await spawn_future
            toc = IOLoop.current().time()
            self.log.info(
                "User %s took %.3f seconds to start", user_server_name, toc - tic
            )
            self.statsd.timing('spawner.success', (toc - tic) * 1000)
            SERVER_SPAWN_DURATION_SECONDS.labels(
                status=ServerSpawnStatus.success
            ).observe(time.perf_counter() - spawn_start_time)
            self.eventlog.record_event(
                'hub.jupyter.org/server-action',
                1,
                {'action': 'start', 'username': user.name, 'servername': server_name},
            )
            proxy_add_start_time = time.perf_counter()
            spawner._proxy_pending = True
            try:
                await self.proxy.add_user(user, server_name)

                PROXY_ADD_DURATION_SECONDS.labels(status='success').observe(
                    time.perf_counter() - proxy_add_start_time
                )
                RUNNING_SERVERS.inc()
            except Exception:
                self.log.exception("Failed to add %s to proxy!", user_server_name)
                self.log.error(
                    "Stopping %s to avoid inconsistent state", user_server_name
                )
                await user.stop(server_name)
                PROXY_ADD_DURATION_SECONDS.labels(status='failure').observe(
                    time.perf_counter() - proxy_add_start_time
                )
            else:
                spawner.add_poll_callback(self.user_stopped, user, server_name)
            finally:
                spawner._proxy_pending = False

        # hook up spawner._spawn_future so that other requests can await
        # this result
        finish_spawn_future = spawner._spawn_future = maybe_future(finish_user_spawn())

        def _clear_spawn_future(f):
            # clear spawner._spawn_future when it's done
            # keep an exception around, though, to prevent repeated implicit spawns
            # if spawn is failing
            if f.cancelled() or f.exception() is None:
                spawner._spawn_future = None
            # Now we're all done. clear _spawn_pending flag
            spawner._spawn_pending = False

        finish_spawn_future.add_done_callback(_clear_spawn_future)

        # when spawn finishes (success or failure)
        # update failure count and abort if consecutive failure limit
        # is reached
        def _track_failure_count(f):
            if f.cancelled() or f.exception() is None:
                # spawn succeeded, reset failure count
                self.settings['failure_count'] = 0
                return
            # spawn failed, increment count and abort if limit reached
            SERVER_SPAWN_DURATION_SECONDS.labels(
                status=ServerSpawnStatus.failure
            ).observe(time.perf_counter() - spawn_start_time)
            self.settings.setdefault('failure_count', 0)
            self.settings['failure_count'] += 1
            failure_count = self.settings['failure_count']
            failure_limit = spawner.consecutive_failure_limit
            if failure_limit and 1 < failure_count < failure_limit:
                self.log.warning(
                    "%i consecutive spawns failed.  "
                    "Hub will exit if failure count reaches %i before succeeding",
                    failure_count,
                    failure_limit,
                )
            if failure_limit and failure_count >= failure_limit:
                self.log.critical(
                    "Aborting due to %i consecutive spawn failures", failure_count
                )
                # abort in 2 seconds to allow pending handlers to resolve
                # mostly propagating errors for the current failures
                def abort():
                    raise SystemExit(1)

                IOLoop.current().call_later(2, abort)

        finish_spawn_future.add_done_callback(_track_failure_count)

        try:
            await gen.with_timeout(
                timedelta(seconds=self.slow_spawn_timeout), finish_spawn_future
            )
        except gen.TimeoutError:
            # waiting_for_response indicates server process has started,
            # but is yet to become responsive.
            if spawner._spawn_pending and not spawner._waiting_for_response:
                # If slow_spawn_timeout is intentionally disabled then we
                # don't need to log a warning, just return.
                if self.slow_spawn_timeout > 0:
                    # still in Spawner.start, which is taking a long time
                    # we shouldn't poll while spawn is incomplete.
                    self.log.warning(
                        "User %s is slow to start (timeout=%s)",
                        user_server_name,
                        self.slow_spawn_timeout,
                    )
                return

            # start has finished, but the server hasn't come up
            # check if the server died while we were waiting
            poll_start_time = time.perf_counter()
            status = await spawner.poll()
            SERVER_POLL_DURATION_SECONDS.labels(
                status=ServerPollStatus.from_status(status)
            ).observe(time.perf_counter() - poll_start_time)

            if status is not None:
                toc = IOLoop.current().time()
                self.statsd.timing('spawner.failure', (toc - tic) * 1000)
                SERVER_SPAWN_DURATION_SECONDS.labels(
                    status=ServerSpawnStatus.failure
                ).observe(time.perf_counter() - spawn_start_time)

                raise web.HTTPError(
                    500,
                    "Spawner failed to start [status=%s]. The logs for %s may contain details."
                    % (status, spawner._log_name),
                )

            if spawner._waiting_for_response:
                # hit timeout waiting for response, but server's running.
                # Hope that it'll show up soon enough,
                # though it's possible that it started at the wrong URL
                self.log.warning(
                    "User %s is slow to become responsive (timeout=%s)",
                    user_server_name,
                    self.slow_spawn_timeout,
                )
                self.log.debug(
                    "Expecting server for %s at: %s",
                    user_server_name,
                    spawner.server.url,
                )
            if spawner._proxy_pending:
                # User.spawn finished, but it hasn't been added to the proxy
                # Could be due to load or a slow proxy
                self.log.warning(
                    "User %s is slow to be added to the proxy (timeout=%s)",
                    user_server_name,
                    self.slow_spawn_timeout,
                )

    async def user_stopped(self, user, server_name):
        """Callback that fires when the spawner has stopped"""
        spawner = user.spawners[server_name]

        poll_start_time = time.perf_counter()
        status = await spawner.poll()
        SERVER_POLL_DURATION_SECONDS.labels(
            status=ServerPollStatus.from_status(status)
        ).observe(time.perf_counter() - poll_start_time)

        if status is None:
            status = 'unknown'

        self.log.warning(
            "User %s server stopped, with exit code: %s", user.name, status
        )
        proxy_deletion_start_time = time.perf_counter()
        try:
            await self.proxy.delete_user(user, server_name)
            PROXY_DELETE_DURATION_SECONDS.labels(
                status=ProxyDeleteStatus.success
            ).observe(time.perf_counter() - proxy_deletion_start_time)
        except Exception:
            PROXY_DELETE_DURATION_SECONDS.labels(
                status=ProxyDeleteStatus.failure
            ).observe(time.perf_counter() - proxy_deletion_start_time)
            raise

        await user.stop(server_name)

    async def stop_single_user(self, user, server_name=''):
        if server_name not in user.spawners:
            raise KeyError("User %s has no such spawner %r", user.name, server_name)
        spawner = user.spawners[server_name]
        if spawner.pending:
            raise RuntimeError("%s pending %s" % (spawner._log_name, spawner.pending))
        # set user._stop_pending before doing anything async
        # to avoid races
        spawner._stop_pending = True

        async def stop():
            """Stop the server

            1. remove it from the proxy
            2. stop the server
            3. notice that it stopped
            """
            tic = time.perf_counter()
            try:
                await self.proxy.delete_user(user, server_name)
                PROXY_DELETE_DURATION_SECONDS.labels(
                    status=ProxyDeleteStatus.success
                ).observe(time.perf_counter() - tic)

                await user.stop(server_name)
                toc = time.perf_counter()
                self.log.info(
                    "User %s server took %.3f seconds to stop", user.name, toc - tic
                )
                self.statsd.timing('spawner.stop', (toc - tic) * 1000)
                SERVER_STOP_DURATION_SECONDS.labels(
                    status=ServerStopStatus.success
                ).observe(toc - tic)
                self.eventlog.record_event(
                    'hub.jupyter.org/server-action',
                    1,
                    {
                        'action': 'stop',
                        'username': user.name,
                        'servername': server_name,
                    },
                )
            except:
                PROXY_DELETE_DURATION_SECONDS.labels(
                    status=ProxyDeleteStatus.failure
                ).observe(time.perf_counter() - tic)
                SERVER_STOP_DURATION_SECONDS.labels(
                    status=ServerStopStatus.failure
                ).observe(time.perf_counter() - tic)
            finally:
                spawner._stop_future = None
                spawner._stop_pending = False

        future = spawner._stop_future = asyncio.ensure_future(stop())

        try:
            await gen.with_timeout(timedelta(seconds=self.slow_stop_timeout), future)
        except gen.TimeoutError:
            # hit timeout, but stop is still pending
            self.log.warning(
                "User %s:%s server is slow to stop (timeout=%s)",
                user.name,
                server_name,
                self.slow_stop_timeout,
            )

        # return handle on the future for hooking up callbacks
        return future

    # ---------------------------------------------------------------
    # template rendering
    # ---------------------------------------------------------------

    @property
    def spawn_home_error(self):
        """Extra message pointing users to try spawning again from /hub/home.

        Should be added to `self.extra_error_html` for any handler
        that could serve a failed spawn message.
        """
        home = url_path_join(self.hub.base_url, 'home')
        return (
            "You can try restarting your server from the "
            "<a href='{home}'>home page</a>.".format(home=home)
        )

    def get_template(self, name, sync=False):
        """
        Return the jinja template object for a given name

        If sync is True, we return a Template that is compiled without async support.
        Only those can be used in synchronous code.

        If sync is False, we return a Template that is compiled with async support
        """
        if sync:
            key = 'jinja2_env_sync'
        else:
            key = 'jinja2_env'
        return self.settings[key].get_template(name)

    def render_template(self, name, sync=False, **ns):
        """
        Render jinja2 template

        If sync is set to True, we return an awaitable
        If sync is set to False, we render the template & return a string
        """
        template_ns = {}
        template_ns.update(self.template_namespace)
        template_ns.update(ns)
        template = self.get_template(name, sync)
        if sync:
            return template.render(**template_ns)
        else:
            return template.render_async(**template_ns)

    @property
    def template_namespace(self):
        user = self.current_user
        ns = dict(
            base_url=self.hub.base_url,
            prefix=self.base_url,
            user=user,
            login_url=self.settings['login_url'],
            login_service=self.authenticator.login_service,
            logout_url=self.settings['logout_url'],
            static_url=self.static_url,
            version_hash=self.version_hash,
            services=self.get_accessible_services(user),
        )
        if self.settings['template_vars']:
            ns.update(self.settings['template_vars'])
        return ns

    def get_accessible_services(self, user):
        accessible_services = []
        if user is None:
            return accessible_services
        for service in self.services.values():
            if not service.url:
                continue
            if not service.display:
                continue
            accessible_services.append(service)
        return accessible_services

    def write_error(self, status_code, **kwargs):
        """render custom error pages"""
        exc_info = kwargs.get('exc_info')
        message = ''
        exception = None
        status_message = responses.get(status_code, 'Unknown HTTP Error')
        if exc_info:
            exception = exc_info[1]
            # get the custom message, if defined
            try:
                message = exception.log_message % exception.args
            except Exception:
                pass

            # construct the custom reason, if defined
            reason = getattr(exception, 'reason', '')
            if reason:
                message = reasons.get(reason, reason)

        if exception and isinstance(exception, SQLAlchemyError):
            self.log.warning("Rolling back session due to database error %s", exception)
            self.db.rollback()

        # build template namespace
        ns = dict(
            status_code=status_code,
            status_message=status_message,
            message=message,
            extra_error_html=getattr(self, 'extra_error_html', ''),
            exception=exception,
        )

        self.set_header('Content-Type', 'text/html')
        if isinstance(exception, web.HTTPError):
            # allow setting headers from exceptions
            # since exception handler clears headers
            headers = getattr(exception, 'headers', None)
            if headers:
                for key, value in headers.items():
                    self.set_header(key, value)
            # Content-Length must be recalculated.
            self.clear_header('Content-Length')

        # render_template is async, but write_error can't be!
        # so we run it sync here, instead of making a sync version of render_template

        try:
            html = self.render_template('%s.html' % status_code, sync=True, **ns)
        except TemplateNotFound:
            self.log.debug("No template for %d", status_code)
            try:
                html = self.render_template('error.html', sync=True, **ns)
            except:
                # In this case, any side effect must be avoided.
                ns['no_spawner_check'] = True
                html = self.render_template('error.html', sync=True, **ns)

        self.write(html)


class Template404(BaseHandler):
    """Render our 404 template"""

    async def prepare(self):
        await super().prepare()
        raise web.HTTPError(404)


class PrefixRedirectHandler(BaseHandler):
    """Redirect anything outside a prefix inside.

    Redirects /foo to /prefix/foo, etc.
    """

    def get(self):
        uri = self.request.uri
        # Since self.base_url will end with trailing slash.
        # Ensure uri will end with trailing slash when matching
        # with self.base_url.
        if not uri.endswith('/'):
            uri += '/'
        if uri.startswith(self.base_url):
            path = self.request.uri[len(self.base_url) :]
        else:
            path = self.request.path
        if not path:
            # default / -> /hub/ redirect
            # avoiding extra hop through /hub
            path = '/'
        self.redirect(url_path_join(self.hub.base_url, path), permanent=False)


class UserUrlHandler(BaseHandler):
    """Handle requests to /user/user_name/* routed to the Hub.

    **Changed Behavior as of 1.0** This handler no longer triggers a spawn. Instead, it checks if:

    1. server is not active, serve page prompting for spawn (status: 503)
    2. server is ready (This shouldn't happen! Proxy isn't updated yet. Wait a bit and redirect.)
    3. server is active, redirect to /hub/spawn-pending to monitor launch progress
       (will redirect back when finished)
    4. if user doesn't match (improperly shared url),
       try to get the user where they meant to go:

    If a user, alice, requests /user/bob/notebooks/mynotebook.ipynb,
    she will be redirected to /hub/user/bob/notebooks/mynotebook.ipynb,
    which will be handled by this handler,
    which will in turn send her to /user/alice/notebooks/mynotebook.ipynb.
    Note that this only occurs if bob's server is not already running.
    """

    def _fail_api_request(self, user_name='', server_name=''):
        """Fail an API request to a not-running server"""
        self.log.warning(
            "Failing suspected API request to not-running server: %s", self.request.path
        )
        self.set_status(503)
        self.set_header("Content-Type", "application/json")

        spawn_url = urlparse(self.request.full_url())._replace(query="")
        spawn_path_parts = [self.hub.base_url, "spawn", user_name]
        if server_name:
            spawn_path_parts.append(server_name)
        spawn_url = urlunparse(
            spawn_url._replace(path=url_path_join(*spawn_path_parts))
        )
        self.write(
            json.dumps(
                {
                    "message": (
                        "JupyterHub server no longer running at {}."
                        " Restart the server at {}"
                    ).format(self.request.path[len(self.hub.base_url) - 1 :], spawn_url)
                }
            )
        )
        self.finish()

    # fail all non-GET requests with JSON
    # assuming they are API requests

    def non_get(self, user_name, user_path):
        """Handle non-get requests

        These all fail with a hopefully informative message
        pointing to how to spawn a stopped server
        """
        if (
            user_name
            and user_path
            and self.allow_named_servers
            and self.current_user
            and user_name == self.current_user.name
        ):
            server_name = user_path.lstrip('/').split('/', 1)[0]
            if server_name not in self.current_user.orm_user.orm_spawners:
                # no such server, assume default
                server_name = ''
        else:
            server_name = ''

        self._fail_api_request(user_name, server_name)

    post = non_get
    patch = non_get
    delete = non_get

    @web.authenticated
    async def get(self, user_name, user_path):
        if not user_path:
            user_path = '/'
        current_user = self.current_user

        if (
            current_user
            and current_user.name != user_name
            and current_user.admin
            and self.settings.get('admin_access', False)
        ):
            # allow admins to spawn on behalf of users
            user = self.find_user(user_name)
            if user is None:
                # no such user
                raise web.HTTPError(404, "No such user %s" % user_name)
            self.log.info(
                "Admin %s requesting spawn on behalf of %s",
                current_user.name,
                user.name,
            )
            admin_spawn = True
            should_spawn = True
            redirect_to_self = False
        else:
            user = current_user
            admin_spawn = False
            # For non-admins, spawn if the user requested is the current user
            # otherwise redirect users to their own server
            should_spawn = current_user and current_user.name == user_name
            redirect_to_self = not should_spawn

        if redirect_to_self:
            # logged in as a different non-admin user, redirect to user's own server
            # this is only a stop-gap for a common mistake,
            # because the same request will be a 403
            # if the requested server is running
            self.statsd.incr('redirects.user_to_user', 1)
            self.log.warning(
                "User %s requested server for %s, which they don't own",
                current_user.name,
                user_name,
            )
            target = url_path_join(current_user.url, user_path or '')
            if self.request.query:
                target = url_concat(target, parse_qsl(self.request.query))
            self.redirect(target)
            return

        # If people visit /user/:user_name directly on the Hub,
        # the redirects will just loop, because the proxy is bypassed.
        # Try to check for that and warn,
        # though the user-facing behavior is unchanged
        host_info = urlparse(self.request.full_url())
        port = host_info.port
        if not port:
            port = 443 if host_info.scheme == 'https' else 80
        if (
            port != Server.from_url(self.proxy.public_url).connect_port
            and port == self.hub.connect_port
        ):
            self.log.warning(
                """
                Detected possible direct connection to Hub's private ip: %s, bypassing proxy.
                This will result in a redirect loop.
                Make sure to connect to the proxied public URL %s
                """,
                self.request.full_url(),
                self.proxy.public_url,
            )

        # url could be `/user/:name/tree/... for the default server, or
        # /user/:name/:server_name/... if using named servers
        server_name = ''
        if self.allow_named_servers:
            # check if url prefix matches an existing server name
            server_name = user_path.lstrip('/').split('/', 1)[0]
            if server_name not in user.orm_user.orm_spawners:
                # not found, assume default server
                server_name = ''
        else:
            server_name = ''
        spawner = user.spawners[server_name]

        if spawner.ready:
            # spawner is ready, try redirecting back to the /user url
            await self._redirect_to_user_server(user, spawner)
            return

        # if request is expecting JSON, assume it's an API request and fail with 503
        # because it won't like the redirect to the pending page
        if (
            get_accepted_mimetype(
                self.request.headers.get('Accept', ''),
                choices=['application/json', 'text/html'],
            )
            == 'application/json'
            or 'api' in user_path.split('/')
        ):
            self._fail_api_request(user_name, server_name)
            return

        pending_url = url_concat(
            url_path_join(
                self.hub.base_url, 'spawn-pending', user.escaped_name, server_name
            ),
            {'next': self.request.uri},
        )
        if spawner.pending or spawner._failed:
            # redirect to pending page for progress, etc.
            self.redirect(pending_url, status=303)
            return

        # if we got here, the server is not running
        # serve a page prompting for spawn and 503 error
        # visiting /user/:name no longer triggers implicit spawn
        # without explicit user action
        spawn_url = url_concat(
            url_path_join(self.hub.base_url, "spawn", user.escaped_name, server_name),
            {"next": self.request.uri},
        )
        self.set_status(503)

        auth_state = await user.get_auth_state()
        html = await self.render_template(
            "not_running.html",
            user=user,
            server_name=server_name,
            spawn_url=spawn_url,
            auth_state=auth_state,
            implicit_spawn_seconds=self.settings.get("implicit_spawn_seconds", 0),
        )
        self.finish(html)

    async def _redirect_to_user_server(self, user, spawner):
        """Redirect from /hub/user/:name/... to /user/:name/...

        Can cause redirect loops if the proxy is malfunctioning.

        We do exponential backoff here - since otherwise we can get stuck in a redirect loop!
        This is important in many distributed proxy implementations - those are often eventually
        consistent and can take up to a couple of seconds to actually apply throughout the cluster.
        """
        try:
            redirects = int(self.get_argument('redirects', 0))
        except ValueError:
            self.log.warning(
                "Invalid redirects argument %r", self.get_argument('redirects')
            )
            redirects = 0

        # check redirect limit to prevent browser-enforced limits.
        # In case of version mismatch, raise on only two redirects.
        if redirects >= self.settings.get('user_redirect_limit', 4) or (
            redirects >= 2 and spawner._jupyterhub_version != __version__
        ):
            # We stop if we've been redirected too many times.
            msg = "Redirect loop detected."
            if spawner._jupyterhub_version != __version__:
                msg += (
                    " Notebook has jupyterhub version {singleuser}, but the Hub expects {hub}."
                    " Try installing jupyterhub=={hub} in the user environment"
                    " if you continue to have problems."
                ).format(
                    singleuser=spawner._jupyterhub_version or 'unknown (likely < 0.8)',
                    hub=__version__,
                )
            raise web.HTTPError(500, msg)

        without_prefix = self.request.uri[len(self.hub.base_url) :]
        target = url_path_join(self.base_url, without_prefix)
        if self.subdomain_host:
            target = user.host + target

        referer = self.request.headers.get('Referer', '')
        # record redirect count in query parameter
        if redirects:
            self.log.warning("Redirect loop detected on %s", self.request.uri)
            # add capped exponential backoff where cap is 10s
            await asyncio.sleep(min(1 * (2 ** redirects), 10))
            # rewrite target url with new `redirects` query value
            url_parts = urlparse(target)
            query_parts = parse_qs(url_parts.query)
            query_parts['redirects'] = redirects + 1
            url_parts = url_parts._replace(query=urlencode(query_parts, doseq=True))
            target = urlunparse(url_parts)
        elif '/user/{}'.format(user.name) in referer or not referer:
            # add first counter only if it's a redirect from /user/:name -> /hub/user/:name
            target = url_concat(target, {'redirects': 1})

        self.redirect(target)
        self.statsd.incr('redirects.user_after_login')


class UserRedirectHandler(BaseHandler):
    """Redirect requests to user servers.

    Allows public linking to "this file on your server".

    /user-redirect/path/to/foo will redirect to /user/:name/path/to/foo

    If the user is not logged in, send to login URL, redirecting back here.

    If c.JupyterHub.user_redirect_hook is set, the return value of that
    callable is used to generate the redirect URL.

    .. versionadded:: 0.7
    """

    @web.authenticated
    async def get(self, path):
        # If hook is present to generate URL to redirect to, use that instead
        # of the default. The configurer is responsible for making sure this
        # URL is right. If None is returned by the hook, we do our normal
        # processing
        url = None
        if self.app.user_redirect_hook:
            url = await maybe_future(
                self.app.user_redirect_hook(
                    path, self.request, self.current_user, self.base_url
                )
            )
        if url is None:
            user = self.current_user
            user_url = user.url

            if self.app.default_server_name:
                user_url = url_path_join(user_url, self.app.default_server_name)

            user_url = url_path_join(user_url, path)
            if self.request.query:
                user_url = url_concat(user_url, parse_qsl(self.request.query))

            if self.app.default_server_name:
                url = url_concat(
                    url_path_join(
                        self.hub.base_url,
                        "spawn",
                        user.escaped_name,
                        self.app.default_server_name,
                    ),
                    {"next": user_url},
                )
            else:
                url = url_concat(
                    url_path_join(self.hub.base_url, "spawn", user.escaped_name),
                    {"next": user_url},
                )

        self.redirect(url)


class CSPReportHandler(BaseHandler):
    '''Accepts a content security policy violation report'''

    @web.authenticated
    def post(self):
        '''Log a content security policy violation report'''
        self.log.warning(
            "Content security violation: %s",
            self.request.body.decode('utf8', 'replace'),
        )
        # Report it to statsd as well
        self.statsd.incr('csp_report')


class AddSlashHandler(BaseHandler):
    """Handler for adding trailing slash to URLs that need them"""

    @addslash
    def get(self):
        pass


default_handlers = [
    (r'', AddSlashHandler),  # add trailing / to `/hub`
    (r'/user/(?P<user_name>[^/]+)(?P<user_path>/.*)?', UserUrlHandler),
    (r'/user-redirect/(.*)?', UserRedirectHandler),
    (r'/security/csp-report', CSPReportHandler),
]<|MERGE_RESOLUTION|>--- conflicted
+++ resolved
@@ -458,11 +458,8 @@
             # not found, create and register user
             u = orm.User(name=username)
             self.db.add(u)
-<<<<<<< HEAD
             roles.update_roles(self.db, obj=u, kind='users')
-=======
             TOTAL_USERS.inc()
->>>>>>> 6fc3dc4c
             self.db.commit()
             user = self._user_from_orm(u)
         return user
