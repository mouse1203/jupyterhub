"""Tests for the REST API."""
import asyncio
import json
import re
import sys
import uuid
from datetime import datetime
from datetime import timedelta
from unittest import mock
from urllib.parse import quote
from urllib.parse import urlparse

from pytest import mark

import jupyterhub
from .. import orm
<<<<<<< HEAD
from .. import roles
=======
from ..objects import Server
>>>>>>> 6fc3dc4c
from ..utils import url_path_join as ujoin
from ..utils import utcnow
from .mocking import mock_role
from .mocking import public_host
from .mocking import public_url
from .utils import add_user
from .utils import api_request
from .utils import async_requests
from .utils import auth_header
from .utils import find_user

# --------------------
# Authentication tests
# --------------------


async def test_auth_api(app):
    db = app.db
    r = await api_request(app, 'authorizations', 'gobbledygook')
    assert r.status_code == 404

    # make a new cookie token
    user = find_user(db, 'admin')
    api_token = user.new_api_token()

    # check success:
    r = await api_request(app, 'authorizations/token', api_token)
    assert r.status_code == 200
    reply = r.json()
    assert reply['name'] == user.name

    # check fail
    r = await api_request(
        app, 'authorizations/token', api_token, headers={'Authorization': 'no sir'}
    )
    assert r.status_code == 403

    r = await api_request(
        app,
        'authorizations/token',
        api_token,
        headers={'Authorization': 'token: %s' % user.cookie_id},
    )
    assert r.status_code == 403


async def test_referer_check(app):
    url = ujoin(public_host(app), app.hub.base_url)
    host = urlparse(url).netloc
    # add admin user
    user = find_user(app.db, 'admin')
    if user is None:
        user = add_user(app.db, name='admin', admin=True)
    cookies = await app.login_user('admin')

    r = await api_request(
        app, 'users', headers={'Authorization': '', 'Referer': 'null'}, cookies=cookies
    )
    assert r.status_code == 403

    r = await api_request(
        app,
        'users',
        headers={
            'Authorization': '',
            'Referer': 'http://attack.com/csrf/vulnerability',
        },
        cookies=cookies,
    )
    assert r.status_code == 403

    r = await api_request(
        app,
        'users',
        headers={'Authorization': '', 'Referer': url, 'Host': host},
        cookies=cookies,
    )
    assert r.status_code == 200

    r = await api_request(
        app,
        'users',
        headers={
            'Authorization': '',
            'Referer': ujoin(url, 'foo/bar/baz/bat'),
            'Host': host,
        },
        cookies=cookies,
    )
    assert r.status_code == 200


# --------------
# User API tests
# --------------


def normalize_timestamp(ts):
    """Normalize a timestamp

    For easier comparison
    """
    if ts is None:
        return
    return re.sub(r'\d(\.\d+)?', '0', ts)


def normalize_user(user):
    """Normalize a user model for comparison

    smooths out user model with things like timestamps
    for easier comparison
    """
    for key in ('created', 'last_activity'):
        user[key] = normalize_timestamp(user[key])
    if 'servers' in user:
        for server in user['servers'].values():
            for key in ('started', 'last_activity'):
                server[key] = normalize_timestamp(server[key])
            server['progress_url'] = re.sub(
                r'.*/hub/api', 'PREFIX/hub/api', server['progress_url']
            )
            if isinstance(server['state'], dict) and isinstance(
                server['state'].get('pid', None), int
            ):
                server['state']['pid'] = 0
    return user


def fill_user(model):
    """Fill a default user model

    Any unspecified fields will be filled with the defaults
    """
    model.setdefault('server', None)
    model.setdefault('kind', 'user')
    model.setdefault('roles', [])
    model.setdefault('groups', [])
    model.setdefault('admin', False)
    model.setdefault('server', None)
    model.setdefault('pending', None)
    model.setdefault('created', TIMESTAMP)
    model.setdefault('last_activity', TIMESTAMP)
    model.setdefault('servers', {})
    return model


TIMESTAMP = normalize_timestamp(datetime.now().isoformat() + 'Z')


@mark.user
@mark.role
async def test_get_users(app):
    db = app.db
    r = await api_request(app, 'users', headers=auth_header(db, 'admin'))
    assert r.status_code == 200

    users = sorted(r.json(), key=lambda d: d['name'])
    users = [normalize_user(u) for u in users]
    assert users == [
        fill_user({'name': 'admin', 'admin': True, 'roles': ['admin']}),
        fill_user(
            {'name': 'user', 'admin': False, 'roles': ['user'], 'last_activity': None}
        ),
    ]
    with mock_role(app, 'user'):
        r = await api_request(app, 'users', headers=auth_header(db, 'user'))
    assert r.status_code == 403


@mark.user
@mark.parametrize(
    "state",
    ("inactive", "active", "ready", "invalid"),
)
async def test_get_users_state_filter(app, state):
    db = app.db

    # has_one_active: one active, one inactive, zero ready
    has_one_active = add_user(db, app=app, name='has_one_active')
    # has_two_active: two active, ready servers
    has_two_active = add_user(db, app=app, name='has_two_active')
    # has_two_inactive: two spawners, neither active
    has_two_inactive = add_user(db, app=app, name='has_two_inactive')
    # has_zero: no Spawners registered at all
    has_zero = add_user(db, app=app, name='has_zero')

    test_usernames = set(
        ("has_one_active", "has_two_active", "has_two_inactive", "has_zero")
    )

    user_states = {
        "inactive": ["has_two_inactive", "has_zero"],
        "ready": ["has_two_active"],
        "active": ["has_one_active", "has_two_active"],
        "invalid": [],
    }
    expected = user_states[state]

    def add_spawner(user, name='', active=True, ready=True):
        """Add a spawner in a requested state

        If active, should turn up in an active query
        If active and ready, should turn up in a ready query
        If not active, should turn up in an inactive query
        """
        spawner = user.spawners[name]
        db.commit()
        if active:
            orm_server = orm.Server()
            db.add(orm_server)
            db.commit()
            spawner.server = Server(orm_server=orm_server)
            db.commit()
            if not ready:
                spawner._spawn_pending = True
        return spawner

    for name in ("", "secondary"):
        add_spawner(has_two_active, name, active=True)
        add_spawner(has_two_inactive, name, active=False)

    add_spawner(has_one_active, active=True, ready=False)
    add_spawner(has_one_active, "inactive", active=False)

    r = await api_request(app, 'users?state={}'.format(state))
    if state == "invalid":
        assert r.status_code == 400
        return
    assert r.status_code == 200

    usernames = sorted(u["name"] for u in r.json() if u["name"] in test_usernames)
    assert usernames == expected


@mark.user
async def test_get_self(app):
    db = app.db

    # basic get self
    r = await api_request(app, 'user')
    r.raise_for_status()
    assert r.json()['kind'] == 'user'

    # identifying user via oauth token works
    u = add_user(db, app=app, name='orpheus')
    token = uuid.uuid4().hex
    oauth_client = orm.OAuthClient(identifier='eurydice')
    db.add(oauth_client)
    db.commit()
    oauth_token = orm.OAuthAccessToken(
        user=u.orm_user,
        client=oauth_client,
        token=token,
        grant_type=orm.GrantType.authorization_code,
    )
    db.add(oauth_token)
    db.commit()
    r = await api_request(
        app,
        'user',
        headers={'Authorization': 'token ' + token},
    )
    r.raise_for_status()
    model = r.json()
    assert model['name'] == u.name

    # invalid auth gets 403
    with mock_role(app, 'user'):
        r = await api_request(
            app,
            'user',
            headers={'Authorization': 'token notvalid'},
        )
    assert r.status_code == 403


@mark.user
@mark.role
async def test_add_user(app):
    db = app.db
    name = 'newuser'
    r = await api_request(app, 'users', name, method='post')
    assert r.status_code == 201
    user = find_user(db, name)
    assert user is not None
    assert user.name == name
    assert not user.admin
    # assert newuser has default 'user' role
    assert orm.Role.find(db, 'user') in user.roles
    assert orm.Role.find(db, 'admin') not in user.roles


@mark.user
@mark.role
async def test_get_user(app):
    name = 'user'
    _ = await api_request(app, 'users', name, headers=auth_header(app.db, name))
    with mock_role(app, role=name, name=name):
        r = await api_request(
            app,
            'users',
            name,
        )
    assert r.status_code == 200

    user = normalize_user(r.json())
    assert user == fill_user({'name': name, 'roles': ['user'], 'auth_state': None})


@mark.user
async def test_add_multi_user_bad(app):
    r = await api_request(app, 'users', method='post')
    assert r.status_code == 400
    r = await api_request(app, 'users', method='post', data='{}')
    assert r.status_code == 400
    r = await api_request(app, 'users', method='post', data='[]')
    assert r.status_code == 400


@mark.user
async def test_add_multi_user_invalid(app):
    app.authenticator.username_pattern = r'w.*'
    r = await api_request(
        app,
        'users',
        method='post',
        data=json.dumps({'usernames': ['Willow', 'Andrew', 'Tara']}),
    )
    app.authenticator.username_pattern = ''
    assert r.status_code == 400
    assert r.json()['message'] == 'Invalid usernames: andrew, tara'


@mark.user
@mark.role
async def test_add_multi_user(app):
    db = app.db
    names = ['a', 'b']
    r = await api_request(
        app, 'users', method='post', data=json.dumps({'usernames': names})
    )
    assert r.status_code == 201
    reply = r.json()
    r_names = [user['name'] for user in reply]
    assert names == r_names

    for name in names:
        user = find_user(db, name)
        assert user is not None
        assert user.name == name
        assert not user.admin
        # assert default 'user' role added
        assert orm.Role.find(db, 'user') in user.roles
        assert orm.Role.find(db, 'admin') not in user.roles

    # try to create the same users again
    r = await api_request(
        app, 'users', method='post', data=json.dumps({'usernames': names})
    )
    assert r.status_code == 409

    names = ['a', 'b', 'ab']

    # try to create the same users again
    r = await api_request(
        app, 'users', method='post', data=json.dumps({'usernames': names})
    )
    assert r.status_code == 201
    reply = r.json()
    r_names = [user['name'] for user in reply]
    assert r_names == ['ab']


@mark.user
@mark.role
async def test_add_multi_user_admin(app):
    db = app.db
    names = ['c', 'd']
    r = await api_request(
        app,
        'users',
        method='post',
        data=json.dumps({'usernames': names, 'admin': True}),
    )
    assert r.status_code == 201
    reply = r.json()
    r_names = [user['name'] for user in reply]
    assert names == r_names

    for name in names:
        user = find_user(db, name)
        assert user is not None
        assert user.name == name
        assert user.admin
        assert orm.Role.find(db, 'user') not in user.roles
        assert orm.Role.find(db, 'admin') in user.roles


@mark.user
async def test_add_user_bad(app):
    db = app.db
    name = 'dne_newuser'
    r = await api_request(app, 'users', name, method='post')
    assert r.status_code == 400
    user = find_user(db, name)
    assert user is None


@mark.user
async def test_add_user_duplicate(app):
    db = app.db
    name = 'user'
    user = find_user(db, name)
    # double-check that it exists
    assert user is not None
    r = await api_request(app, 'users', name, method='post')
    # special 409 conflict for creating a user that already exists
    assert r.status_code == 409


@mark.user
@mark.role
async def test_add_admin(app):
    db = app.db
    name = 'newadmin'
    r = await api_request(
        app, 'users', name, method='post', data=json.dumps({'admin': True})
    )
    assert r.status_code == 201
    user = find_user(db, name)
    assert user is not None
    assert user.name == name
    assert user.admin
    # assert newadmin has default 'admin' role
    assert orm.Role.find(db, 'user') not in user.roles
    assert orm.Role.find(db, 'admin') in user.roles


@mark.user
async def test_delete_user(app):
    db = app.db
    mal = add_user(db, name='mal')
    r = await api_request(app, 'users', 'mal', method='delete')
    assert r.status_code == 204


@mark.user
@mark.role
async def test_make_admin(app):
    db = app.db
    name = 'admin2'
    r = await api_request(app, 'users', name, method='post')
    assert r.status_code == 201
    user = find_user(db, name)
    assert user is not None
    assert user.name == name
    assert not user.admin
    assert orm.Role.find(db, 'user') in user.roles
    assert orm.Role.find(db, 'admin') not in user.roles

    r = await api_request(
        app, 'users', name, method='patch', data=json.dumps({'admin': True})
    )

    assert r.status_code == 200
    user = find_user(db, name)
    assert user is not None
    assert user.name == name
    assert user.admin
    assert orm.Role.find(db, 'user') not in user.roles
    assert orm.Role.find(db, 'admin') in user.roles


@mark.user
async def test_set_auth_state(app, auth_state_enabled):
    auth_state = {'secret': 'hello'}
    db = app.db
    name = 'admin'
    user = find_user(db, name, app=app)
    assert user is not None
    assert user.name == name

    r = await api_request(
        app, 'users', name, method='patch', data=json.dumps({'auth_state': auth_state})
    )

    assert r.status_code == 200
    users_auth_state = await user.get_auth_state()
    assert users_auth_state == auth_state


@mark.user
async def test_user_set_auth_state(app, auth_state_enabled):
    auth_state = {'secret': 'hello'}
    db = app.db
    name = 'user'
    user = find_user(db, name, app=app)
    assert user is not None
    assert user.name == name
    user_auth_state = await user.get_auth_state()
    assert user_auth_state is None
    with mock_role(app, 'user'):
        r = await api_request(
            app,
            'users',
            name,
            method='patch',
            data=json.dumps({'auth_state': auth_state}),
            headers=auth_header(app.db, name),
        )
    assert r.status_code == 403
    user_auth_state = await user.get_auth_state()
    assert user_auth_state is None


@mark.user
async def test_admin_get_auth_state(app, auth_state_enabled):
    auth_state = {'secret': 'hello'}
    db = app.db
    name = 'admin'
    user = find_user(db, name, app=app)
    assert user is not None
    assert user.name == name
    await user.save_auth_state(auth_state)

    r = await api_request(app, 'users', name)

    assert r.status_code == 200
    assert r.json()['auth_state'] == auth_state


@mark.user
async def test_user_get_auth_state(app, auth_state_enabled):
    # explicitly check that a user will not get their own auth state via the API
    auth_state = {'secret': 'hello'}
    db = app.db
    name = 'user'
    user = find_user(db, name, app=app)
    assert user is not None
    assert user.name == name
    await user.save_auth_state(auth_state)

    r = await api_request(app, 'users', name, headers=auth_header(app.db, name))

    assert r.status_code == 200
    assert 'auth_state' not in r.json()


async def test_spawn(app):
    db = app.db
    name = 'wash'
    user = add_user(db, app=app, name=name)
    options = {'s': ['value'], 'i': 5}
    before_servers = sorted(db.query(orm.Server), key=lambda s: s.url)
    r = await api_request(
        app, 'users', name, 'server', method='post', data=json.dumps(options)
    )
    assert r.status_code == 201
    assert 'pid' in user.orm_spawners[''].state
    app_user = app.users[name]
    assert app_user.spawner is not None
    spawner = app_user.spawner
    assert app_user.spawner.user_options == options
    assert not app_user.spawner._spawn_pending
    status = await app_user.spawner.poll()
    assert status is None

    assert spawner.server.base_url == ujoin(app.base_url, 'user/%s' % name) + '/'
    url = public_url(app, user)
    kwargs = {}
    if app.internal_ssl:
        kwargs['cert'] = (app.internal_ssl_cert, app.internal_ssl_key)
        kwargs["verify"] = app.internal_ssl_ca
    r = await async_requests.get(url, **kwargs)
    assert r.status_code == 200
    assert r.text == spawner.server.base_url

    r = await async_requests.get(ujoin(url, 'args'), **kwargs)
    assert r.status_code == 200
    argv = r.json()
    assert '--port' in ' '.join(argv)
    r = await async_requests.get(ujoin(url, 'env'), **kwargs)
    env = r.json()
    for expected in ['JUPYTERHUB_USER', 'JUPYTERHUB_BASE_URL', 'JUPYTERHUB_API_TOKEN']:
        assert expected in env
    if app.subdomain_host:
        assert env['JUPYTERHUB_HOST'] == app.subdomain_host

    r = await api_request(app, 'users', name, 'server', method='delete')
    assert r.status_code == 204

    assert 'pid' not in user.orm_spawners[''].state
    status = await app_user.spawner.poll()
    assert status == 0

    # check that we cleaned up after ourselves
    assert spawner.server is None
    after_servers = sorted(db.query(orm.Server), key=lambda s: s.url)
    assert before_servers == after_servers
    tokens = list(db.query(orm.APIToken).filter(orm.APIToken.user_id == user.id))
    assert tokens == []
    assert app.users.count_active_users()['pending'] == 0


async def test_user_options(app, username):
    db = app.db
    name = username
    user = add_user(db, app=app, name=name)
    options = {'s': ['value'], 'i': 5}
    before_servers = sorted(db.query(orm.Server), key=lambda s: s.url)
    r = await api_request(
        app, 'users', name, 'server', method='post', data=json.dumps(options)
    )
    assert r.status_code == 201
    assert 'pid' in user.orm_spawners[''].state
    app_user = app.users[name]
    assert app_user.spawner is not None
    spawner = app_user.spawner
    assert spawner.user_options == options
    assert spawner.orm_spawner.user_options == options

    # stop the server
    r = await api_request(app, 'users', name, 'server', method='delete')

    # orm_spawner still exists and has a reference to the user_options
    assert spawner.orm_spawner.user_options == options

    # spawn again, no options specified
    # should re-use options from last spawn
    r = await api_request(app, 'users', name, 'server', method='post')
    assert r.status_code == 201
    assert 'pid' in user.orm_spawners[''].state
    app_user = app.users[name]
    assert app_user.spawner is not None
    spawner = app_user.spawner
    assert spawner.user_options == options

    # stop the server
    r = await api_request(app, 'users', name, 'server', method='delete')

    # spawn again, new options specified
    # should override options from last spawn
    new_options = {'key': 'value'}
    r = await api_request(
        app, 'users', name, 'server', method='post', data=json.dumps(new_options)
    )
    assert r.status_code == 201
    assert 'pid' in user.orm_spawners[''].state
    app_user = app.users[name]
    assert app_user.spawner is not None
    spawner = app_user.spawner
    assert spawner.user_options == new_options
    # saved in db
    assert spawner.orm_spawner.user_options == new_options


async def test_spawn_handler(app):
    """Test that the requesting Handler is passed to Spawner.handler"""
    db = app.db
    name = 'salmon'
    user = add_user(db, app=app, name=name)
    app_user = app.users[name]

    # spawn via API with ?foo=bar
    r = await api_request(
        app, 'users', name, 'server', method='post', params={'foo': 'bar'}
    )
    r.raise_for_status()

    # verify that request params got passed down
    # implemented in MockSpawner
    kwargs = {}
    if app.external_certs:
        kwargs['verify'] = app.external_certs['files']['ca']
    url = public_url(app, user)
    r = await async_requests.get(ujoin(url, 'env'), **kwargs)
    env = r.json()
    assert 'HANDLER_ARGS' in env
    assert env['HANDLER_ARGS'] == 'foo=bar'
    # make user spawner.handler doesn't persist after spawn finishes
    assert app_user.spawner.handler is None

    r = await api_request(app, 'users', name, 'server', method='delete')
    r.raise_for_status()


@mark.slow
async def test_slow_spawn(app, no_patience, slow_spawn):
    db = app.db
    name = 'zoe'
    app_user = add_user(db, app=app, name=name)
    r = await api_request(app, 'users', name, 'server', method='post')
    r.raise_for_status()
    assert r.status_code == 202
    assert app_user.spawner is not None
    assert app_user.spawner._spawn_pending
    assert not app_user.spawner._stop_pending
    assert app.users.count_active_users()['pending'] == 1

    async def wait_spawn():
        while not app_user.running:
            await asyncio.sleep(0.1)

    await wait_spawn()
    assert not app_user.spawner._spawn_pending
    status = await app_user.spawner.poll()
    assert status is None

    async def wait_stop():
        while app_user.spawner._stop_pending:
            await asyncio.sleep(0.1)

    r = await api_request(app, 'users', name, 'server', method='delete')
    r.raise_for_status()
    assert r.status_code == 202
    assert app_user.spawner is not None
    assert app_user.spawner._stop_pending

    r = await api_request(app, 'users', name, 'server', method='delete')
    r.raise_for_status()
    assert r.status_code == 202
    assert app_user.spawner is not None
    assert app_user.spawner._stop_pending

    await wait_stop()
    assert not app_user.spawner._stop_pending
    assert app_user.spawner is not None
    r = await api_request(app, 'users', name, 'server', method='delete')
    # 204 deleted if there's no such server
    assert r.status_code == 204
    assert app.users.count_active_users()['pending'] == 0
    assert app.users.count_active_users()['active'] == 0


async def test_never_spawn(app, no_patience, never_spawn):
    db = app.db
    name = 'badger'
    app_user = add_user(db, app=app, name=name)
    r = await api_request(app, 'users', name, 'server', method='post')
    assert app_user.spawner is not None
    assert app_user.spawner._spawn_pending
    assert app.users.count_active_users()['pending'] == 1

    while app_user.spawner.pending:
        await asyncio.sleep(0.1)
        print(app_user.spawner.pending)

    assert not app_user.spawner._spawn_pending
    status = await app_user.spawner.poll()
    assert status is not None
    # failed spawn should decrements pending count
    assert app.users.count_active_users()['pending'] == 0


async def test_bad_spawn(app, bad_spawn):
    db = app.db
    name = 'prim'
    user = add_user(db, app=app, name=name)
    r = await api_request(app, 'users', name, 'server', method='post')
    assert r.status_code == 500
    assert app.users.count_active_users()['pending'] == 0


async def test_slow_bad_spawn(app, no_patience, slow_bad_spawn):
    db = app.db
    name = 'zaphod'
    user = add_user(db, app=app, name=name)
    r = await api_request(app, 'users', name, 'server', method='post')
    r.raise_for_status()
    while user.spawner.pending:
        await asyncio.sleep(0.1)
    # spawn failed
    assert not user.running
    assert app.users.count_active_users()['pending'] == 0


def next_event(it):
    """read an event from an eventstream"""
    while True:
        try:
            line = next(it)
        except StopIteration:
            return
        if line.startswith('data:'):
            return json.loads(line.split(':', 1)[1])


@mark.slow
async def test_progress(request, app, no_patience, slow_spawn):
    db = app.db
    name = 'martin'
    app_user = add_user(db, app=app, name=name)
    r = await api_request(app, 'users', name, 'server', method='post')
    r.raise_for_status()
    r = await api_request(app, 'users', name, 'server/progress', stream=True)
    r.raise_for_status()
    request.addfinalizer(r.close)
    assert r.headers['content-type'] == 'text/event-stream'

    ex = async_requests.executor
    line_iter = iter(r.iter_lines(decode_unicode=True))
    evt = await ex.submit(next_event, line_iter)
    assert evt == {'progress': 0, 'message': 'Server requested'}
    evt = await ex.submit(next_event, line_iter)
    assert evt == {'progress': 50, 'message': 'Spawning server...'}
    evt = await ex.submit(next_event, line_iter)
    url = app_user.url
    assert evt == {
        'progress': 100,
        'message': 'Server ready at {}'.format(url),
        'html_message': 'Server ready at <a href="{0}">{0}</a>'.format(url),
        'url': url,
        'ready': True,
    }


async def test_progress_not_started(request, app):
    db = app.db
    name = 'nope'
    app_user = add_user(db, app=app, name=name)
    r = await api_request(app, 'users', name, 'server', method='post')
    r.raise_for_status()
    r = await api_request(app, 'users', name, 'server', method='delete')
    r.raise_for_status()
    r = await api_request(app, 'users', name, 'server/progress')
    assert r.status_code == 404


async def test_progress_not_found(request, app):
    db = app.db
    name = 'noserver'
    r = await api_request(app, 'users', 'nosuchuser', 'server/progress')
    assert r.status_code == 404
    app_user = add_user(db, app=app, name=name)
    r = await api_request(app, 'users', name, 'server/progress')
    assert r.status_code == 404


async def test_progress_ready(request, app):
    """Test progress API when spawner is already started

    e.g. a race between requesting progress and progress already being complete
    """
    db = app.db
    name = 'saga'
    app_user = add_user(db, app=app, name=name)
    r = await api_request(app, 'users', name, 'server', method='post')
    r.raise_for_status()
    r = await api_request(app, 'users', name, 'server/progress', stream=True)
    r.raise_for_status()
    request.addfinalizer(r.close)
    assert r.headers['content-type'] == 'text/event-stream'
    ex = async_requests.executor
    line_iter = iter(r.iter_lines(decode_unicode=True))
    evt = await ex.submit(next_event, line_iter)
    assert evt['progress'] == 100
    assert evt['ready']
    assert evt['url'] == app_user.url


async def test_progress_bad(request, app, bad_spawn):
    """Test progress API when spawner has already failed"""
    db = app.db
    name = 'simon'
    app_user = add_user(db, app=app, name=name)
    r = await api_request(app, 'users', name, 'server', method='post')
    assert r.status_code == 500
    r = await api_request(app, 'users', name, 'server/progress', stream=True)
    r.raise_for_status()
    request.addfinalizer(r.close)
    assert r.headers['content-type'] == 'text/event-stream'
    ex = async_requests.executor
    line_iter = iter(r.iter_lines(decode_unicode=True))
    evt = await ex.submit(next_event, line_iter)
    assert evt == {
        'progress': 100,
        'failed': True,
        'message': "Spawn failed: I don't work!",
    }


async def test_progress_bad_slow(request, app, no_patience, slow_bad_spawn):
    """Test progress API when spawner fails while watching"""
    db = app.db
    name = 'eugene'
    app_user = add_user(db, app=app, name=name)
    r = await api_request(app, 'users', name, 'server', method='post')
    assert r.status_code == 202
    r = await api_request(app, 'users', name, 'server/progress', stream=True)
    r.raise_for_status()
    request.addfinalizer(r.close)
    assert r.headers['content-type'] == 'text/event-stream'
    ex = async_requests.executor
    line_iter = iter(r.iter_lines(decode_unicode=True))
    evt = await ex.submit(next_event, line_iter)
    assert evt['progress'] == 0
    evt = await ex.submit(next_event, line_iter)
    assert evt['progress'] == 50
    evt = await ex.submit(next_event, line_iter)
    assert evt == {
        'progress': 100,
        'failed': True,
        'message': "Spawn failed: I don't work!",
    }


async def progress_forever():
    """progress function that yields messages forever"""
    for i in range(1, 10):
        yield {'progress': i, 'message': 'Stage %s' % i}
        # wait a long time before the next event
        await asyncio.sleep(10)


async def test_spawn_progress_cutoff(request, app, no_patience, slow_spawn):
    """Progress events stop when Spawner finishes

    even if progress iterator is still going.
    """
    db = app.db
    name = 'geddy'
    app_user = add_user(db, app=app, name=name)
    app_user.spawner.progress = progress_forever
    app_user.spawner.delay = 1

    r = await api_request(app, 'users', name, 'server', method='post')
    r.raise_for_status()
    r = await api_request(app, 'users', name, 'server/progress', stream=True)
    r.raise_for_status()
    request.addfinalizer(r.close)
    ex = async_requests.executor
    line_iter = iter(r.iter_lines(decode_unicode=True))
    evt = await ex.submit(next_event, line_iter)
    assert evt['progress'] == 0
    evt = await ex.submit(next_event, line_iter)
    assert evt == {'progress': 1, 'message': 'Stage 1'}
    evt = await ex.submit(next_event, line_iter)
    assert evt['progress'] == 100


async def test_spawn_limit(app, no_patience, slow_spawn, request):
    db = app.db
    p = mock.patch.dict(app.tornado_settings, {'concurrent_spawn_limit': 2})
    p.start()
    request.addfinalizer(p.stop)

    # start two pending spawns
    names = ['ykka', 'hjarka']
    users = [add_user(db, app=app, name=name) for name in names]
    users[0].spawner._start_future = asyncio.Future()
    users[1].spawner._start_future = asyncio.Future()
    for name in names:
        await api_request(app, 'users', name, 'server', method='post')
    assert app.users.count_active_users()['pending'] == 2

    # ykka and hjarka's spawns are both pending. Essun should fail with 429
    name = 'essun'
    user = add_user(db, app=app, name=name)
    user.spawner._start_future = asyncio.Future()
    r = await api_request(app, 'users', name, 'server', method='post')
    assert r.status_code == 429

    # allow ykka to start
    users[0].spawner._start_future.set_result(None)
    # wait for ykka to finish
    while not users[0].running:
        await asyncio.sleep(0.1)

    assert app.users.count_active_users()['pending'] == 1
    r = await api_request(app, 'users', name, 'server', method='post')
    r.raise_for_status()
    assert app.users.count_active_users()['pending'] == 2
    users.append(user)
    # allow hjarka and essun to finish starting
    for user in users[1:]:
        user.spawner._start_future.set_result(None)
    while not all(u.running for u in users):
        await asyncio.sleep(0.1)

    # everybody's running, pending count should be back to 0
    assert app.users.count_active_users()['pending'] == 0
    for u in users:
        u.spawner.delay = 0
        r = await api_request(app, 'users', u.name, 'server', method='delete')
        r.raise_for_status()
    while any(u.spawner.active for u in users):
        await asyncio.sleep(0.1)


@mark.slow
async def test_active_server_limit(app, request):
    db = app.db
    p = mock.patch.dict(app.tornado_settings, {'active_server_limit': 2})
    p.start()
    request.addfinalizer(p.stop)

    # start two pending spawns
    names = ['ykka', 'hjarka']
    users = [add_user(db, app=app, name=name) for name in names]
    for name in names:
        r = await api_request(app, 'users', name, 'server', method='post')
        r.raise_for_status()
    counts = app.users.count_active_users()
    assert counts['active'] == 2
    assert counts['ready'] == 2
    assert counts['pending'] == 0

    # ykka and hjarka's servers are running. Essun should fail with 429
    name = 'essun'
    user = add_user(db, app=app, name=name)
    r = await api_request(app, 'users', name, 'server', method='post')
    assert r.status_code == 429
    counts = app.users.count_active_users()
    assert counts['active'] == 2
    assert counts['ready'] == 2
    assert counts['pending'] == 0

    # stop one server
    await api_request(app, 'users', names[0], 'server', method='delete')
    counts = app.users.count_active_users()
    assert counts['active'] == 1
    assert counts['ready'] == 1
    assert counts['pending'] == 0

    r = await api_request(app, 'users', name, 'server', method='post')
    r.raise_for_status()
    counts = app.users.count_active_users()
    assert counts['active'] == 2
    assert counts['ready'] == 2
    assert counts['pending'] == 0
    users.append(user)

    # everybody's running, pending count should be back to 0
    assert app.users.count_active_users()['pending'] == 0
    for u in users:
        if not u.spawner.active:
            continue
        r = await api_request(app, 'users', u.name, 'server', method='delete')
        r.raise_for_status()

    counts = app.users.count_active_users()
    assert counts['active'] == 0
    assert counts['ready'] == 0
    assert counts['pending'] == 0


@mark.slow
async def test_start_stop_race(app, no_patience, slow_spawn):
    user = add_user(app.db, app, name='panda')
    spawner = user.spawner
    # start the server
    r = await api_request(app, 'users', user.name, 'server', method='post')
    assert r.status_code == 202
    assert spawner.pending == 'spawn'
    # additional spawns while spawning shouldn't trigger a new spawn
    with mock.patch.object(spawner, 'start') as m:
        r = await api_request(app, 'users', user.name, 'server', method='post')
    assert r.status_code == 202
    assert m.call_count == 0

    # stop while spawning is not okay
    r = await api_request(app, 'users', user.name, 'server', method='delete')
    assert r.status_code == 400
    while not spawner.ready:
        await asyncio.sleep(0.1)

    spawner.delay = 3
    # stop the spawner
    r = await api_request(app, 'users', user.name, 'server', method='delete')
    assert r.status_code == 202
    assert spawner.pending == 'stop'
    # make sure we get past deleting from the proxy
    await asyncio.sleep(1)
    # additional stops while stopping shouldn't trigger a new stop
    with mock.patch.object(spawner, 'stop') as m:
        r = await api_request(app, 'users', user.name, 'server', method='delete')
    assert r.status_code == 202
    assert m.call_count == 0
    # start while stopping is not allowed
    with mock.patch.object(spawner, 'start') as m:
        r = await api_request(app, 'users', user.name, 'server', method='post')
    assert r.status_code == 400

    while spawner.active:
        await asyncio.sleep(0.1)
    # start after stop is okay
    r = await api_request(app, 'users', user.name, 'server', method='post')
    assert r.status_code == 202


async def test_get_proxy(app):
    r = await api_request(app, 'proxy')
    r.raise_for_status()
    reply = r.json()
    assert list(reply.keys()) == [app.hub.routespec]


async def test_cookie(app):
    db = app.db
    name = 'patience'
    user = add_user(db, app=app, name=name)
    r = await api_request(app, 'users', name, 'server', method='post')
    assert r.status_code == 201
    assert 'pid' in user.orm_spawners[''].state
    app_user = app.users[name]

    cookies = await app.login_user(name)
    cookie_name = app.hub.cookie_name
    # cookie jar gives '"cookie-value"', we want 'cookie-value'
    cookie = cookies[cookie_name][1:-1]
    r = await api_request(app, 'authorizations/cookie', cookie_name, "nothintoseehere")
    assert r.status_code == 404

    r = await api_request(
        app, 'authorizations/cookie', cookie_name, quote(cookie, safe='')
    )
    r.raise_for_status()
    reply = r.json()
    assert reply['name'] == name

    # deprecated cookie in body:
    r = await api_request(app, 'authorizations/cookie', cookie_name, data=cookie)
    r.raise_for_status()
    reply = r.json()
    assert reply['name'] == name


def normalize_token(token):
    for key in ('created', 'last_activity'):
        token[key] = normalize_timestamp(token[key])
    return token


async def test_check_token(app):
    name = 'book'
    user = add_user(app.db, app=app, name=name)
    token = user.new_api_token()
    r = await api_request(app, 'authorizations/token', token)
    r.raise_for_status()
    user_model = r.json()
    assert user_model['name'] == name
    r = await api_request(app, 'authorizations/token', 'notauthorized')
    assert r.status_code == 404


@mark.parametrize("headers, status", [({}, 200), ({'Authorization': 'token bad'}, 403)])
async def test_get_new_token_deprecated(app, headers, status):
    # request a new token
    r = await api_request(
        app, 'authorizations', 'token', method='post', headers=headers
    )
    assert r.status_code == status
    if status != 200:
        return
    reply = r.json()
    assert 'token' in reply
    r = await api_request(app, 'authorizations', 'token', reply['token'])
    r.raise_for_status()
    reply = r.json()
    assert reply['name'] == 'admin'


async def test_token_formdata_deprecated(app):
    """Create a token for a user with formdata and no auth header"""
    data = {'username': 'fake', 'password': 'fake'}
    r = await api_request(
        app,
        'authorizations',
        'token',
        method='post',
        data=json.dumps(data) if data else None,
        noauth=True,
    )
    assert r.status_code == 200
    reply = r.json()
    assert 'token' in reply
    r = await api_request(app, 'authorizations', 'token', reply['token'])
    r.raise_for_status()
    reply = r.json()
    assert reply['name'] == data['username']


@mark.parametrize(
    "as_user, for_user, status",
    [
        ('admin', 'other', 200),
        ('admin', 'missing', 400),
        ('user', 'other', 403),
        ('user', 'user', 200),
    ],
)
async def test_token_as_user_deprecated(app, as_user, for_user, status):
    # ensure both users exist
    u = add_user(app.db, app, name=as_user)
    if for_user != 'missing':
        for_user_obj = add_user(app.db, app, name=for_user)
    data = {'username': for_user}
    headers = {'Authorization': 'token %s' % u.new_api_token()}
    r = await api_request(
        app,
        'authorizations',
        'token',
        method='post',
        data=json.dumps(data),
        headers=headers,
    )
    assert r.status_code == status
    reply = r.json()
    if status != 200:
        return
    assert 'token' in reply
    r = await api_request(app, 'authorizations', 'token', reply['token'])
    r.raise_for_status()
    reply = r.json()
    assert reply['name'] == data['username']


@mark.parametrize(
    "headers, status, note, expires_in",
    [
        ({}, 200, 'test note', None),
        ({}, 200, '', 100),
        ({'Authorization': 'token bad'}, 403, '', None),
    ],
)
async def test_get_new_token(app, headers, status, note, expires_in):
    options = {}
    if note:
        options['note'] = note
    if expires_in:
        options['expires_in'] = expires_in
    if options:
        body = json.dumps(options)
    else:
        body = ''
    # request a new token
    r = await api_request(
        app, 'users/admin/tokens', method='post', headers=headers, data=body
    )
    assert r.status_code == status
    if status != 200:
        return
    # check the new-token reply
    reply = r.json()
    assert 'token' in reply
    assert reply['user'] == 'admin'
    assert reply['created']
    assert 'last_activity' in reply
    if expires_in:
        assert isinstance(reply['expires_at'], str)
    else:
        assert reply['expires_at'] is None
    if note:
        assert reply['note'] == note
    else:
        assert reply['note'] == 'Requested via api'
    token_id = reply['id']
    initial = normalize_token(reply)
    # pop token for later comparison
    initial.pop('token')

    # check the validity of the new token
    r = await api_request(app, 'users/admin/tokens', token_id)
    r.raise_for_status()
    reply = r.json()
    assert normalize_token(reply) == initial

    # delete the token
    r = await api_request(app, 'users/admin/tokens', token_id, method='delete')
    assert r.status_code == 204
    # verify deletion
    r = await api_request(app, 'users/admin/tokens', token_id)
    assert r.status_code == 404


@mark.parametrize(
    "as_user, for_user, status",
    [
        ('admin', 'other', 200),
        ('admin', 'missing', 404),
        ('user', 'other', 403),
        ('user', 'user', 200),
    ],
)
async def test_token_for_user(app, as_user, for_user, status):
    # ensure both users exist
    u = add_user(app.db, app, name=as_user)
    if for_user != 'missing':
        for_user_obj = add_user(app.db, app, name=for_user)
    data = {'username': for_user}
    headers = {'Authorization': 'token %s' % u.new_api_token()}
    r = await api_request(
        app,
        'users',
        for_user,
        'tokens',
        method='post',
        data=json.dumps(data),
        headers=headers,
    )
    assert r.status_code == status
    reply = r.json()
    if status != 200:
        return
    assert 'token' in reply

    token_id = reply['id']
    r = await api_request(app, 'users', for_user, 'tokens', token_id, headers=headers)
    r.raise_for_status()
    reply = r.json()
    assert reply['user'] == for_user
    if for_user == as_user:
        note = 'Requested via api'
    else:
        note = 'Requested via api by user %s' % as_user
    assert reply['note'] == note

    # delete the token
    r = await api_request(
        app, 'users', for_user, 'tokens', token_id, method='delete', headers=headers
    )

    assert r.status_code == 204
    r = await api_request(app, 'users', for_user, 'tokens', token_id, headers=headers)
    assert r.status_code == 404


async def test_token_authenticator_noauth(app):
    """Create a token for a user relying on Authenticator.authenticate and no auth header"""
    name = 'user'
    data = {'auth': {'username': name, 'password': name}}
    with mock_role(app, 'admin'):
        r = await api_request(
            app,
            'users',
            name,
            'tokens',
            method='post',
            data=json.dumps(data) if data else None,
            noauth=True,
        )
    assert r.status_code == 200
    reply = r.json()
    assert 'token' in reply
    r = await api_request(app, 'authorizations', 'token', reply['token'])
    r.raise_for_status()
    reply = r.json()
    assert reply['name'] == name


async def test_token_authenticator_dict_noauth(app):
    """Create a token for a user relying on Authenticator.authenticate and no auth header"""
    app.authenticator.auth_state = {'who': 'cares'}
    name = 'user'
    data = {'auth': {'username': name, 'password': name}}
    with mock_role(app, 'user'):
        r = await api_request(
            app,
            'users',
            name,
            'tokens',
            method='post',
            data=json.dumps(data) if data else None,
            noauth=True,
        )
    assert r.status_code == 200
    reply = r.json()
    assert 'token' in reply
    r = await api_request(app, 'authorizations', 'token', reply['token'])
    r.raise_for_status()
    reply = r.json()
    assert reply['name'] == name


@mark.parametrize(
    "as_user, for_user, status",
    [
        ('admin', 'other', 200),
        ('admin', 'missing', 404),
        ('user', 'other', 403),
        ('user', 'user', 200),
    ],
)
async def test_token_list(app, as_user, for_user, status):
    u = add_user(app.db, app, name=as_user)
    if for_user != 'missing':
        for_user_obj = add_user(app.db, app, name=for_user)
    headers = {'Authorization': 'token %s' % u.new_api_token()}
    with mock_role(app, role=as_user, name=as_user):
        r = await api_request(app, 'users', for_user, 'tokens', headers=headers)
    assert r.status_code == status
    if status != 200:
        return
    reply = r.json()
    assert sorted(reply) == ['api_tokens', 'oauth_tokens']
    assert len(reply['api_tokens']) == len(for_user_obj.api_tokens)
    assert all(token['user'] == for_user for token in reply['api_tokens'])
    assert all(token['user'] == for_user for token in reply['oauth_tokens'])
    # validate individual token ids
    for token in reply['api_tokens'] + reply['oauth_tokens']:
        with mock_role(app, role=as_user, name=as_user):
            r = await api_request(
                app, 'users', for_user, 'tokens', token['id'], headers=headers
            )
        r.raise_for_status()
        reply = r.json()
        assert normalize_token(reply) == normalize_token(token)


# ---------------
# Group API tests
# ---------------


@mark.group
async def test_groups_list(app):
    r = await api_request(app, 'groups')
    r.raise_for_status()
    reply = r.json()
    assert reply == []

    # create a group
    group = orm.Group(name='alphaflight')
    app.db.add(group)
    app.db.commit()

    r = await api_request(app, 'groups')
    r.raise_for_status()
    reply = r.json()
    assert reply == [{'kind': 'group', 'name': 'alphaflight', 'users': []}]


@mark.group
async def test_add_multi_group(app):
    db = app.db
    names = ['group1', 'group2']
    r = await api_request(
        app, 'groups', method='post', data=json.dumps({'groups': names})
    )
    assert r.status_code == 201
    reply = r.json()
    r_names = [group['name'] for group in reply]
    assert names == r_names

    # try to create the same groups again
    r = await api_request(
        app, 'groups', method='post', data=json.dumps({'groups': names})
    )
    assert r.status_code == 409


@mark.group
async def test_group_get(app):
    group = orm.Group.find(app.db, name='alphaflight')
    user = add_user(app.db, app=app, name='sasquatch')
    group.users.append(user)
    app.db.commit()

    r = await api_request(app, 'groups/runaways')
    assert r.status_code == 404

    r = await api_request(app, 'groups/alphaflight')
    r.raise_for_status()
    reply = r.json()
    assert reply == {'kind': 'group', 'name': 'alphaflight', 'users': ['sasquatch']}


@mark.group
async def test_group_create_delete(app):
    db = app.db
    r = await api_request(app, 'groups/runaways', method='delete')
    assert r.status_code == 404

    r = await api_request(
        app, 'groups/new', method='post', data=json.dumps({'users': ['doesntexist']})
    )
    assert r.status_code == 400
    assert orm.Group.find(db, name='new') is None

    r = await api_request(
        app,
        'groups/omegaflight',
        method='post',
        data=json.dumps({'users': ['sasquatch']}),
    )
    r.raise_for_status()

    omegaflight = orm.Group.find(db, name='omegaflight')
    sasquatch = find_user(db, name='sasquatch')
    assert omegaflight in sasquatch.groups
    assert sasquatch in omegaflight.users

    # create duplicate raises 400
    r = await api_request(app, 'groups/omegaflight', method='post')
    assert r.status_code == 409

    r = await api_request(app, 'groups/omegaflight', method='delete')
    assert r.status_code == 204
    assert omegaflight not in sasquatch.groups
    assert orm.Group.find(db, name='omegaflight') is None

    # delete nonexistent gives 404
    r = await api_request(app, 'groups/omegaflight', method='delete')
    assert r.status_code == 404


@mark.group
async def test_group_add_users(app):
    db = app.db
    # must specify users
    r = await api_request(app, 'groups/alphaflight/users', method='post', data='{}')
    assert r.status_code == 400

    names = ['aurora', 'guardian', 'northstar', 'sasquatch', 'shaman', 'snowbird']
    users = [
        find_user(db, name=name) or add_user(db, app=app, name=name) for name in names
    ]
    r = await api_request(
        app,
        'groups/alphaflight/users',
        method='post',
        data=json.dumps({'users': names}),
    )
    r.raise_for_status()

    for user in users:
        print(user.name)
        assert [g.name for g in user.groups] == ['alphaflight']

    group = orm.Group.find(db, name='alphaflight')
    assert sorted([u.name for u in group.users]) == sorted(names)


@mark.group
async def test_group_delete_users(app):
    db = app.db
    # must specify users
    r = await api_request(app, 'groups/alphaflight/users', method='delete', data='{}')
    assert r.status_code == 400

    names = ['aurora', 'guardian', 'northstar', 'sasquatch', 'shaman', 'snowbird']
    users = [find_user(db, name=name) for name in names]
    r = await api_request(
        app,
        'groups/alphaflight/users',
        method='delete',
        data=json.dumps({'users': names[:2]}),
    )
    r.raise_for_status()

    for user in users[:2]:
        assert user.groups == []
    for user in users[2:]:
        assert [g.name for g in user.groups] == ['alphaflight']

    group = orm.Group.find(db, name='alphaflight')
    assert sorted([u.name for u in group.users]) == sorted(names[2:])


# -----------------
# Service API tests
# -----------------


@mark.services
async def test_get_services(app, mockservice_url):
    mockservice = mockservice_url
    db = app.db
    r = await api_request(app, 'services')
    r.raise_for_status()
    assert r.status_code == 200

    services = r.json()
    assert services == {
        mockservice.name: {
            'name': mockservice.name,
            'admin': True,
            'roles': [],
            'command': mockservice.command,
            'pid': mockservice.proc.pid,
            'prefix': mockservice.server.base_url,
            'url': mockservice.url,
            'info': {},
            'display': True,
        }
    }
    with mock_role(app, 'user'):
        r = await api_request(app, 'services', headers=auth_header(db, 'user'))
    assert r.status_code == 403


@mark.services
async def test_get_service(app, mockservice_url):
    mockservice = mockservice_url
    db = app.db
    r = await api_request(app, 'services/%s' % mockservice.name)
    r.raise_for_status()
    assert r.status_code == 200

    service = r.json()
    assert service == {
        'name': mockservice.name,
        'admin': True,
        'roles': [],
        'command': mockservice.command,
        'pid': mockservice.proc.pid,
        'prefix': mockservice.server.base_url,
        'url': mockservice.url,
        'info': {},
        'display': True,
    }
    with mock_role(app, 'service'):
        r = await api_request(
            app,
            'services/%s' % mockservice.name,
            headers={'Authorization': 'token %s' % mockservice.api_token},
        )
        r.raise_for_status()
    with mock_role(app, 'user'):
        r = await api_request(
            app, 'services/%s' % mockservice.name, headers=auth_header(db, 'user')
        )
    assert r.status_code == 403


async def test_root_api(app):
    base_url = app.hub.url
    url = ujoin(base_url, 'api')
    kwargs = {}
    if app.internal_ssl:
        kwargs['cert'] = (app.internal_ssl_cert, app.internal_ssl_key)
        kwargs["verify"] = app.internal_ssl_ca
    r = await async_requests.get(url, **kwargs)
    r.raise_for_status()
    expected = {'version': jupyterhub.__version__}
    assert r.json() == expected


async def test_info(app):
    r = await api_request(app, 'info')
    r.raise_for_status()
    data = r.json()
    assert data['version'] == jupyterhub.__version__
    assert sorted(data) == [
        'authenticator',
        'python',
        'spawner',
        'sys_executable',
        'version',
    ]
    assert data['python'] == sys.version
    assert data['sys_executable'] == sys.executable
    assert data['authenticator'] == {
        'class': 'jupyterhub.tests.mocking.MockPAMAuthenticator',
        'version': jupyterhub.__version__,
    }
    assert data['spawner'] == {
        'class': 'jupyterhub.tests.mocking.MockSpawner',
        'version': jupyterhub.__version__,
    }


# ------------------
# Activity API tests
# ------------------


async def test_update_activity_403(app, user, admin_user):
    token = user.new_api_token()
    with mock_role(app, 'user'):
        r = await api_request(
            app,
            "users/{}/activity".format(admin_user.name),
            headers={"Authorization": "token {}".format(token)},
            data="{}",
            method="post",
        )
    assert r.status_code == 403


async def test_update_activity_admin(app, user, admin_user):
    token = admin_user.new_api_token()
    r = await api_request(
        app,
        "users/{}/activity".format(user.name),
        headers={"Authorization": "token {}".format(token)},
        data=json.dumps({"last_activity": utcnow().isoformat()}),
        method="post",
    )
    r.raise_for_status()


@mark.parametrize(
    "server_name, fresh",
    [
        ("", True),
        ("", False),
        ("exists", True),
        ("exists", False),
        ("nope", True),
        ("nope", False),
    ],
)
async def test_update_server_activity(app, user, server_name, fresh):
    token = user.new_api_token()
    now = utcnow()
    internal_now = now.replace(tzinfo=None)
    # we use naive utc internally
    # initialize last_activity for one named and the default server
    for name in ("", "exists"):
        user.spawners[name].orm_spawner.last_activity = now.replace(tzinfo=None)
    app.db.commit()

    td = timedelta(minutes=1)
    if fresh:
        activity = now + td
    else:
        activity = now - td

    r = await api_request(
        app,
        "users/{}/activity".format(user.name),
        headers={"Authorization": "token {}".format(token)},
        data=json.dumps(
            {"servers": {server_name: {"last_activity": activity.isoformat()}}}
        ),
        method="post",
    )
    if server_name == "nope":
        assert r.status_code == 400
        reply = r.json()
        assert server_name in reply["message"]
        assert "No such server" in reply["message"]
        assert user.name in reply["message"]
        return

    r.raise_for_status()

    # check that last activity was updated

    if fresh:
        expected = activity.replace(tzinfo=None)
    else:
        expected = now.replace(tzinfo=None)

    assert user.spawners[server_name].orm_spawner.last_activity == expected


# -----------------
# General API tests
# -----------------


async def test_options(app):
    r = await api_request(app, 'users', method='options')
    r.raise_for_status()
    assert 'Access-Control-Allow-Headers' in r.headers


async def test_bad_json_body(app):
    r = await api_request(app, 'users', method='post', data='notjson')
    assert r.status_code == 400


# ---------------------------------
# Shutdown MUST always be last test
# ---------------------------------


def test_shutdown(app):
    loop = app.io_loop

    # have to do things a little funky since we are going to stop the loop,
    # which makes gen_test unhappy. So we run the loop ourselves.

    async def shutdown():
        r = await api_request(
            app,
            'shutdown',
            method='post',
            data=json.dumps({'servers': True, 'proxy': True}),
        )
        return r

    real_stop = loop.stop

    def stop():
        stop.called = True
        loop.call_later(1, real_stop)

    with mock.patch.object(loop, 'stop', stop):
        r = loop.run_sync(shutdown, timeout=5)
    r.raise_for_status()
    reply = r.json()
    assert stop.called<|MERGE_RESOLUTION|>--- conflicted
+++ resolved
@@ -14,11 +14,8 @@
 
 import jupyterhub
 from .. import orm
-<<<<<<< HEAD
 from .. import roles
-=======
 from ..objects import Server
->>>>>>> 6fc3dc4c
 from ..utils import url_path_join as ujoin
 from ..utils import utcnow
 from .mocking import mock_role
