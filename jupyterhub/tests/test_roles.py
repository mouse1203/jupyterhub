--- conflicted
+++ resolved
@@ -943,7 +943,6 @@
             roles._validate_role_name(name)
 
 
-<<<<<<< HEAD
 @mark.role
 async def test_server_token_role(app):
     user = add_user(app.db, app, name='test_user')
@@ -1018,7 +1017,8 @@
         assert (
             all(key for key in ['groups', 'roles', 'servers']) not in user_model.keys()
         )
-=======
+
+
 async def test_oauth_allowed_roles(app, create_temp_role):
     allowed_roles = ['oracle', 'goose']
     service = {
@@ -1032,5 +1032,4 @@
     app.init_services()
     app_service = app.services[0]
     assert app_service['name'] == 'oas1'
-    assert set(app_service['oauth_roles']) == set(allowed_roles)
->>>>>>> ff9b9cdf
+    assert set(app_service['oauth_roles']) == set(allowed_roles)