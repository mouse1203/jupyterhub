"""Test roles"""
# Copyright (c) Jupyter Development Team.
# Distributed under the terms of the Modified BSD License.
import json
from itertools import chain

import pytest
from pytest import mark
from tornado.log import app_log

from .. import orm
from .. import roles
from ..utils import maybe_future
from .mocking import MockHub
from .utils import add_user
from .utils import api_request


@mark.role
def test_orm_roles(db):
    """Test orm roles setup"""
    user_role = orm.Role.find(db, name='user')
    token_role = orm.Role.find(db, name='token')
    service_role = orm.Role.find(db, name='service')
    if not user_role:
        user_role = orm.Role(name='user', scopes=['self'])
        db.add(user_role)
    if not token_role:
        token_role = orm.Role(name='token', scopes=['all'])
        db.add(token_role)
    if not service_role:
        service_role = orm.Role(name='service', scopes=[])
        db.add(service_role)
    db.commit()

    group_role = orm.Role(name='group', scopes=['read:users'])
    db.add(group_role)
    db.commit()

    user = orm.User(name='falafel')
    db.add(user)
    db.commit()

    service = orm.Service(name='kebab')
    db.add(service)
    db.commit()

    group = orm.Group(name='fast-food')
    db.add(group)
    db.commit()

    assert user_role.users == []
    assert user_role.services == []
    assert user_role.groups == []
    assert service_role.users == []
    assert service_role.services == []
    assert service_role.groups == []
    assert user.roles == []
    assert service.roles == []
    assert group.roles == []

    user_role.users.append(user)
    service_role.services.append(service)
    group_role.groups.append(group)
    db.commit()
    assert user_role.users == [user]
    assert user.roles == [user_role]
    assert service_role.services == [service]
    assert service.roles == [service_role]
    assert group_role.groups == [group]
    assert group.roles == [group_role]

    # check token creation without specifying its role
    # assigns it the default 'token' role
    token = user.new_api_token()
    user_token = orm.APIToken.find(db, token=token)
    assert user_token in token_role.tokens
    assert token_role in user_token.roles

    # check creating token with a specific role
    token = service.new_api_token(roles=['service'])
    service_token = orm.APIToken.find(db, token=token)
    assert service_token in service_role.tokens
    assert service_role in service_token.roles

    # check deleting user removes the user and the token from roles
    db.delete(user)
    db.commit()
    assert user_role.users == []
    assert user_token not in token_role.tokens
    # check deleting the service token removes it from 'service' role
    db.delete(service_token)
    db.commit()
    assert service_token not in service_role.tokens
    # check deleting the service_role removes it from service.roles
    db.delete(service_role)
    db.commit()
    assert service.roles == []
    # check deleting the group removes it from group_roles
    db.delete(group)
    db.commit()
    assert group_role.groups == []

    # clean up db
    db.delete(service)
    db.delete(group_role)
    db.commit()


@mark.role
def test_orm_roles_delete_cascade(db):
    """Orm roles cascade"""
    user1 = orm.User(name='user1')
    user2 = orm.User(name='user2')
    role1 = orm.Role(name='role1')
    role2 = orm.Role(name='role2')
    db.add(user1)
    db.add(user2)
    db.add(role1)
    db.add(role2)
    db.commit()
    # add user to role via user.roles
    user1.roles.append(role1)
    db.commit()
    assert user1 in role1.users
    assert role1 in user1.roles

    # add user to role via roles.users
    role1.users.append(user2)
    db.commit()
    assert user2 in role1.users
    assert role1 in user2.roles

    # fill role2 and check role1 again
    role2.users.append(user1)
    role2.users.append(user2)
    db.commit()
    assert user1 in role1.users
    assert user2 in role1.users
    assert user1 in role2.users
    assert user2 in role2.users
    assert role1 in user1.roles
    assert role1 in user2.roles
    assert role2 in user1.roles
    assert role2 in user2.roles

    # now start deleting
    # 1. remove role via user.roles
    user1.roles.remove(role2)
    db.commit()
    assert user1 not in role2.users
    assert role2 not in user1.roles

    # 2. remove user via role.users
    role1.users.remove(user2)
    db.commit()
    assert user2 not in role1.users
    assert role1 not in user2.roles

    # 3. delete role object
    db.delete(role2)
    db.commit()
    assert role2 not in user1.roles
    assert role2 not in user2.roles

    # 4. delete user object
    db.delete(user1)
    db.delete(user2)
    db.commit()
    assert user1 not in role1.users


@mark.role
@mark.parametrize(
    "scopes, subscopes",
    [
        (
            ['users'],
            {
                'users',
                'read:users',
                'users:activity',
                'users:servers',
                'read:users:name',
                'read:users:groups',
                'read:users:activity',
                'read:users:servers',
            },
        ),
        (
            ['read:users'],
            {
                'read:users',
                'read:users:name',
                'read:users:groups',
                'read:users:activity',
                'read:users:servers',
            },
        ),
        (['read:users:servers'], {'read:users:servers'}),
        (['admin:groups'], {'admin:groups'}),
        (
            ['users:tokens!group=hobbits'],
            {'users:tokens!group=hobbits', 'read:users:tokens!group=hobbits'},
        ),
    ],
)
def test_get_subscopes(db, scopes, subscopes):
    """Test role scopes expansion into their subscopes"""
    roles.create_role(db, {'name': 'testing_scopes', 'scopes': scopes})
    role = orm.Role.find(db, name='testing_scopes')
    response = roles._get_subscopes(role)
    assert response == subscopes
    db.delete(role)


@mark.role
async def test_load_default_roles(tmpdir, request):
    """Test loading default roles in app.py"""
    kwargs = {}
    ssl_enabled = getattr(request.module, "ssl_enabled", False)
    if ssl_enabled:
        kwargs['internal_certs_location'] = str(tmpdir)
    hub = MockHub(**kwargs)
    hub.init_db()
    db = hub.db
    await hub.init_roles()
    # test default roles loaded to database
<<<<<<< HEAD
    assert orm.Role.find(db, 'user') is not None
    assert orm.Role.find(db, 'admin') is not None
    assert orm.Role.find(db, 'server') is not None
    assert orm.Role.find(db, 'token') is not None
=======
    default_roles = roles.get_default_roles()
    for role in default_roles:
        assert orm.Role.find(db, role['name']) is not None


@mark.role
@mark.parametrize(
    "role, role_def, response_type, response",
    [
        (
            'new-role',
            {
                'name': 'new-role',
                'description': 'Some description',
                'scopes': ['groups'],
            },
            'info',
            app_log.info('Role new-role added to database'),
        ),
        ('no_name', {'scopes': ['users']}, 'error', KeyError),
        (
            'no_scopes',
            {'name': 'no-permissions'},
            'warning',
            app_log.warning('Warning: New defined role no-permissions has no scopes'),
        ),
        (
            'admin',
            {'name': 'admin', 'scopes': ['admin:users']},
            'error',
            ValueError,
        ),
        (
            'admin',
            {'name': 'admin', 'description': 'New description'},
            'error',
            ValueError,
        ),
        (
            'user',
            {'name': 'user', 'scopes': ['read:users:name']},
            'info',
            app_log.info('Role user scopes attribute has been changed'),
        ),
    ],
)
async def test_adding_new_roles(
    tmpdir, request, role, role_def, response_type, response
):
    """Test raising errors and warnings when creating new roles"""

    kwargs = {'load_roles': [role_def]}
    ssl_enabled = getattr(request.module, "ssl_enabled", False)
    if ssl_enabled:
        kwargs['internal_certs_location'] = str(tmpdir)
    hub = MockHub(**kwargs)
    hub.init_db()
    db = hub.db

    if response_type == 'error':
        with pytest.raises(response):
            await hub.init_roles()

    elif response_type == 'warning' or response_type == 'info':
        with pytest.warns(response):
            await hub.init_roles()
        role = orm.Role.find(db, role_def['name'])
        assert role is not None
        if 'description' in role_def.keys():
            assert role.description == role_def['description']
        if 'scopes' in role_def.keys():
            assert role.scopes == role_def['scopes']


@mark.role
@mark.parametrize(
    "role_type, rolename, response_type, response",
    [
        (
            'existing',
            'test-role1',
            'info',
            app_log.info('Role user scopes attribute has been changed'),
        ),
        ('non-existing', 'test-role2', 'error', NameError),
        ('default', 'user', 'error', ValueError),
    ],
)
async def test_delete_roles(db, role_type, rolename, response_type, response):
    """Test raising errors and info when deleting roles"""

    if response_type == 'info':
        # add the role to db
        test_role = orm.Role(name=rolename)
        db.add(test_role)
        db.commit()
        check_role = orm.Role.find(db, rolename)
        assert check_role is not None
        # check the role is deleted and info raised
        with pytest.warns(response):
            roles.remove_role(db, rolename)
        check_role = orm.Role.find(db, rolename)
        assert check_role is None

    elif response_type == 'error':
        with pytest.raises(response):
            roles.remove_role(db, rolename)


@mark.role
@mark.parametrize(
    "role, response",
    [
        (
            {
                'name': 'test-scopes-1',
                'scopes': [
                    'users',
                    'users!user=charlie',
                    'admin:groups',
                    'read:users:tokens',
                ],
            },
            'existing',
        ),
        ({'name': 'test-scopes-2', 'scopes': ['uses']}, NameError),
        ({'name': 'test-scopes-3', 'scopes': ['users:activities']}, NameError),
        ({'name': 'test-scopes-4', 'scopes': ['groups!goup=class-A']}, NameError),
    ],
)
async def test_scope_existence(tmpdir, request, role, response):
    """Test checking of scopes provided in role definitions"""
    kwargs = {'load_roles': [role]}
    ssl_enabled = getattr(request.module, "ssl_enabled", False)
    if ssl_enabled:
        kwargs['internal_certs_location'] = str(tmpdir)
    hub = MockHub(**kwargs)
    hub.init_db()
    db = hub.db

    if response == 'existing':
        roles.add_role(db, role)
        added_role = orm.Role.find(db, role['name'])
        assert added_role is not None
        assert added_role.scopes == role['scopes']

    elif response == NameError:
        with pytest.raises(response):
            roles.add_role(db, role)
        added_role = orm.Role.find(db, role['name'])
        assert added_role is None

    # delete the tested roles
    if added_role:
        roles.remove_role(db, added_role.name)
>>>>>>> 1b999b76


@mark.role
async def test_load_roles_users(tmpdir, request):
    """Test loading predefined roles for users in app.py"""
    roles_to_load = [
        {
            'name': 'teacher',
            'description': 'Access users information, servers and groups without create/delete privileges',
            'scopes': ['users', 'groups'],
            'users': ['cyclops', 'gandalf'],
        },
    ]
    kwargs = {'load_roles': roles_to_load}
    ssl_enabled = getattr(request.module, "ssl_enabled", False)
    if ssl_enabled:
        kwargs['internal_certs_location'] = str(tmpdir)
    hub = MockHub(**kwargs)
    hub.init_db()
    db = hub.db
    hub.authenticator.admin_users = ['admin']
    hub.authenticator.allowed_users = ['cyclops', 'gandalf', 'bilbo', 'gargamel']
    await hub.init_users()
    await hub.init_roles()

    admin_role = orm.Role.find(db, 'admin')
    user_role = orm.Role.find(db, 'user')
    # test if every user has a role (and no duplicates)
    # and admins have admin role
    for user in db.query(orm.User):
        assert len(user.roles) > 0
        assert len(user.roles) == len(set(user.roles))
        if user.admin:
            assert admin_role in user.roles
            assert user_role not in user.roles

    # test if predefined roles loaded and assigned
    teacher_role = orm.Role.find(db, name='teacher')
    assert teacher_role is not None
    gandalf_user = orm.User.find(db, name='gandalf')
    assert teacher_role in gandalf_user.roles
    cyclops_user = orm.User.find(db, name='cyclops')
    assert teacher_role in cyclops_user.roles

    # delete the test roles
    for role in roles_to_load:
        roles.remove_role(db, role['name'])


@mark.role
async def test_load_roles_services(tmpdir, request):
    services = [
        {'name': 'idle-culler', 'api_token': 'some-token'},
        {'name': 'user_service', 'api_token': 'some-other-token'},
        {'name': 'admin_service', 'api_token': 'secret-token'},
    ]
    service_tokens = {
        'some-token': 'idle-culler',
        'some-other-token': 'user_service',
        'secret-token': 'admin_service',
    }
    roles_to_load = [
        {
            'name': 'idle-culler',
            'description': 'Cull idle servers',
            'scopes': [
                'read:users:name',
                'read:users:activity',
                'read:users:servers',
                'users:servers',
            ],
            'services': ['idle-culler'],
        },
    ]
    kwargs = {
        'load_roles': roles_to_load,
        'services': services,
        'service_tokens': service_tokens,
    }
    ssl_enabled = getattr(request.module, "ssl_enabled", False)
    if ssl_enabled:
        kwargs['internal_certs_location'] = str(tmpdir)
    hub = MockHub(**kwargs)
    hub.init_db()
    db = hub.db
    await hub.init_api_tokens()
    # make 'admin_service' admin
    admin_service = orm.Service.find(db, 'admin_service')
    admin_service.admin = True
    db.commit()
    await hub.init_roles()

    # test if every service has a role (and no duplicates)
    admin_role = orm.Role.find(db, name='admin')
    user_role = orm.Role.find(db, name='user')

    # test if predefined roles loaded and assigned
<<<<<<< HEAD
    culler_role = orm.Role.find(db, name='culler')
    cull_idle = orm.Service.find(db, name='cull_idle')
    assert culler_role in cull_idle.roles
=======
    culler_role = orm.Role.find(db, name='idle-culler')
    culler_service = orm.Service.find(db, name='idle-culler')
    assert culler_role in culler_service.roles
    assert service_role not in culler_service.roles
>>>>>>> 1b999b76

    # test if every service has a role (and no duplicates)
    for service in db.query(orm.Service):
        assert len(service.roles) > 0
        assert len(service.roles) == len(set(service.roles))

        # test default role assignment
        if service.admin:
            assert admin_role in service.roles
            assert user_role not in service.roles
        elif culler_role not in service.roles:
            assert user_role in service.roles
            assert admin_role not in service.roles

    # delete the test services
    for service in db.query(orm.Service):
        db.delete(service)
    db.commit()

    # delete the test tokens
    for token in db.query(orm.APIToken):
        db.delete(token)
    db.commit()

    # delete the test roles
    for role in roles_to_load:
        roles.remove_role(db, role['name'])


@mark.role
async def test_load_roles_groups(tmpdir, request):
    """Test loading predefined roles for groups in app.py"""
    groups_to_load = {
        'group1': ['gandalf'],
        'group2': ['bilbo', 'gargamel'],
        'group3': ['cyclops'],
    }
    roles_to_load = [
        {
            'name': 'assistant',
            'description': 'Access users information only',
            'scopes': ['read:users'],
            'groups': ['group2'],
        },
        {
            'name': 'head',
            'description': 'Whole user access',
            'scopes': ['users', 'admin:users'],
            'groups': ['group3'],
        },
    ]
    kwargs = {'load_groups': groups_to_load, 'load_roles': roles_to_load}
    ssl_enabled = getattr(request.module, "ssl_enabled", False)
    if ssl_enabled:
        kwargs['internal_certs_location'] = str(tmpdir)
    hub = MockHub(**kwargs)
    hub.init_db()
    db = hub.db
    await hub.init_groups()
    await hub.init_roles()

    assist_role = orm.Role.find(db, name='assistant')
    head_role = orm.Role.find(db, name='head')

    group1 = orm.Group.find(db, name='group1')
    group2 = orm.Group.find(db, name='group2')
    group3 = orm.Group.find(db, name='group3')

    # test group roles
    assert group1.roles == []
    assert group2 in assist_role.groups
    assert group3 in head_role.groups

    # delete the test roles
    for role in roles_to_load:
        roles.remove_role(db, role['name'])


@mark.role
async def test_load_roles_user_tokens(tmpdir, request):
    user_tokens = {
        'secret-token': 'cyclops',
        'secrety-token': 'gandalf',
        'super-secret-token': 'admin',
    }
    roles_to_load = [
        {
            'name': 'reader',
            'description': 'Read all users models',
            'scopes': ['read:users'],
            'tokens': ['super-secret-token'],
        },
    ]
    kwargs = {
        'load_roles': roles_to_load,
        'api_tokens': user_tokens,
    }
    ssl_enabled = getattr(request.module, "ssl_enabled", False)
    if ssl_enabled:
        kwargs['internal_certs_location'] = str(tmpdir)
    hub = MockHub(**kwargs)
    hub.init_db()
    db = hub.db
    hub.authenticator.admin_users = ['admin']
    hub.authenticator.allowed_users = ['cyclops', 'gandalf']
    await hub.init_users()
    await hub.init_api_tokens()
    await hub.init_roles()

    # test if gandalf's token has the 'reader' role
    reader_role = orm.Role.find(db, 'reader')
    token = orm.APIToken.find(db, 'super-secret-token')
    assert reader_role in token.roles

    # test if all other tokens have default 'user' role
    token_role = orm.Role.find(db, 'token')
    secret_token = orm.APIToken.find(db, 'secret-token')
    assert token_role in secret_token.roles
    secrety_token = orm.APIToken.find(db, 'secrety-token')
    assert token_role in secrety_token.roles

    # delete the test tokens
    for token in db.query(orm.APIToken):
        db.delete(token)
    db.commit()

    # delete the test roles
    for role in roles_to_load:
        roles.remove_role(db, role['name'])


@mark.role
async def test_load_roles_user_tokens_not_allowed(tmpdir, request):
    user_tokens = {
        'secret-token': 'bilbo',
    }
    roles_to_load = [
        {
            'name': 'user-creator',
            'description': 'Creates/deletes any user',
            'scopes': ['admin:users'],
            'tokens': ['secret-token'],
        },
    ]
    kwargs = {
        'load_roles': roles_to_load,
        'api_tokens': user_tokens,
    }
    ssl_enabled = getattr(request.module, "ssl_enabled", False)
    if ssl_enabled:
        kwargs['internal_certs_location'] = str(tmpdir)
    hub = MockHub(**kwargs)
    hub.init_db()
    db = hub.db
    hub.authenticator.allowed_users = ['bilbo']
    await hub.init_users()
    await hub.init_api_tokens()

    response = 'allowed'
    # bilbo has only default 'user' role
    # while bilbo's token is requesting role with higher permissions
    with pytest.raises(ValueError):
        await hub.init_roles()

    # delete the test tokens
    for token in db.query(orm.APIToken):
        db.delete(token)
    db.commit()

    # delete the test roles
    for role in roles_to_load:
        roles.remove_role(db, role['name'])


@mark.role
async def test_load_roles_service_tokens(tmpdir, request):
    services = [{'name': 'idle-culler', 'api_token': 'another-secret-token'}]
    service_tokens = {
        'another-secret-token': 'idle-culler',
    }
    roles_to_load = [
        {
            'name': 'idle-culler',
            'description': 'Cull idle servers',
            'scopes': [
                'read:users:name',
                'read:users:activity',
                'read:users:servers',
                'users:servers',
            ],
            'services': ['idle-culler'],
            'tokens': ['another-secret-token'],
        },
        {
            'name': 'admin',
            'description': 'Admin access',
            'scopes': ['a lot'],
            'users': ['admin'],
        },
    ]
    kwargs = {
        'load_roles': roles_to_load,
        'services': services,
        'service_tokens': service_tokens,
    }
    ssl_enabled = getattr(request.module, "ssl_enabled", False)
    if ssl_enabled:
        kwargs['internal_certs_location'] = str(tmpdir)
    hub = MockHub(**kwargs)
    hub.init_db()
    db = hub.db
    await hub.init_api_tokens()
    await hub.init_roles()

    # test if another-secret-token has idle-culler role
    service = orm.Service.find(db, 'idle-culler')
    culler_role = orm.Role.find(db, 'idle-culler')
    token = orm.APIToken.find(db, 'another-secret-token')
    assert len(token.roles) == 1
    assert culler_role in token.roles

    # delete the test services
    for service in db.query(orm.Service):
        db.delete(service)
    db.commit()

    # delete the test tokens
    for token in db.query(orm.APIToken):
        db.delete(token)
    db.commit()

    # delete the test roles
    for role in roles_to_load:
        roles.remove_role(db, role['name'])


@mark.role
async def test_load_roles_service_tokens_not_allowed(tmpdir, request):
    services = [{'name': 'some-service', 'api_token': 'secret-token'}]
    service_tokens = {
        'secret-token': 'some-service',
    }
    roles_to_load = [
        {
            'name': 'user-reader',
            'description': 'Read-only user models',
            'scopes': ['read:users'],
            'services': ['some-service'],
        },
        # 'idle-culler' role has higher permissions that the token's owner 'some-service'
        {
            'name': 'idle-culler',
            'description': 'Cull idle servers',
            'scopes': [
                'read:users:name',
                'read:users:activity',
                'read:users:servers',
                'users:servers',
            ],
            'tokens': ['secret-token'],
        },
    ]
    kwargs = {
        'load_roles': roles_to_load,
        'services': services,
        'service_tokens': service_tokens,
    }
    ssl_enabled = getattr(request.module, "ssl_enabled", False)
    if ssl_enabled:
        kwargs['internal_certs_location'] = str(tmpdir)
    hub = MockHub(**kwargs)
    hub.init_db()
    db = hub.db
    await hub.init_api_tokens()
    with pytest.raises(ValueError):
        await hub.init_roles()

    # delete the test services
    for service in db.query(orm.Service):
        db.delete(service)
    db.commit()

    # delete the test tokens
    for token in db.query(orm.APIToken):
        db.delete(token)
    db.commit()

    # delete the test roles
    for role in roles_to_load:
        roles.remove_role(db, role['name'])


@mark.role
@mark.parametrize(
    "headers, rolename, scopes, status",
    [
        # no role requested - gets default 'token' role
        ({}, None, None, 200),
        # role scopes within the user's default 'user' role
        ({}, 'self-reader', ['read:users'], 200),
        # role scopes outside of the user's role but within the group's role scopes of which the user is a member
        ({}, 'groups-reader', ['read:groups'], 200),
        # non-existing role request
        ({}, 'non-existing', [], 404),
        # role scopes outside of both user's role and group's role scopes
        ({}, 'users-creator', ['admin:users'], 403),
    ],
)
async def test_get_new_token_via_api(app, headers, rolename, scopes, status):
    """Test requesting a token via API with and without roles"""

    user = add_user(app.db, app, name='user')
<<<<<<< HEAD
    roles.create_role(app.db, {'name': 'reader', 'scopes': ['all']})
    roles.create_role(app.db, {'name': 'user_creator', 'scopes': ['admin:users']})
    if role_list:
        body = json.dumps({'roles': role_list})
=======
    if rolename and rolename != 'non-existing':
        roles.add_role(app.db, {'name': rolename, 'scopes': scopes})
        if rolename == 'groups-reader':
            # add role for a group
            roles.add_role(app.db, {'name': 'group-role', 'scopes': ['groups']})
            # create a group and add the user and group_role
            group = orm.Group.find(app.db, 'test-group')
            if not group:
                group = orm.Group(name='test-group')
                app.db.add(group)
                group_role = orm.Role.find(app.db, 'group-role')
                group.roles.append(group_role)
                user.groups.append(group)
                app.db.commit()
    if rolename:
        body = json.dumps({'roles': [rolename]})
>>>>>>> 1b999b76
    else:
        body = ''
    # request a new token
    r = await api_request(
        app, 'users/user/tokens', method='post', headers=headers, data=body
    )
    assert r.status_code == status
    if status != 200:
        return
    # check the new-token reply for roles
    reply = r.json()
    assert 'token' in reply
    assert reply['user'] == user.name
    if not rolename:
        assert reply['roles'] == ['token']
    else:
        assert reply['roles'] == [rolename]
    token_id = reply['id']

    # delete the token
    r = await api_request(app, 'users/user/tokens', token_id, method='delete')
    assert r.status_code == 204
    # verify deletion
    r = await api_request(app, 'users/user/tokens', token_id)
    assert r.status_code == 404<|MERGE_RESOLUTION|>--- conflicted
+++ resolved
@@ -226,12 +226,6 @@
     db = hub.db
     await hub.init_roles()
     # test default roles loaded to database
-<<<<<<< HEAD
-    assert orm.Role.find(db, 'user') is not None
-    assert orm.Role.find(db, 'admin') is not None
-    assert orm.Role.find(db, 'server') is not None
-    assert orm.Role.find(db, 'token') is not None
-=======
     default_roles = roles.get_default_roles()
     for role in default_roles:
         assert orm.Role.find(db, role['name']) is not None
@@ -387,7 +381,6 @@
     # delete the tested roles
     if added_role:
         roles.remove_role(db, added_role.name)
->>>>>>> 1b999b76
 
 
 @mark.role
@@ -485,16 +478,9 @@
     user_role = orm.Role.find(db, name='user')
 
     # test if predefined roles loaded and assigned
-<<<<<<< HEAD
-    culler_role = orm.Role.find(db, name='culler')
-    cull_idle = orm.Service.find(db, name='cull_idle')
-    assert culler_role in cull_idle.roles
-=======
     culler_role = orm.Role.find(db, name='idle-culler')
     culler_service = orm.Service.find(db, name='idle-culler')
     assert culler_role in culler_service.roles
-    assert service_role not in culler_service.roles
->>>>>>> 1b999b76
 
     # test if every service has a role (and no duplicates)
     for service in db.query(orm.Service):
@@ -807,17 +793,11 @@
     """Test requesting a token via API with and without roles"""
 
     user = add_user(app.db, app, name='user')
-<<<<<<< HEAD
-    roles.create_role(app.db, {'name': 'reader', 'scopes': ['all']})
-    roles.create_role(app.db, {'name': 'user_creator', 'scopes': ['admin:users']})
-    if role_list:
-        body = json.dumps({'roles': role_list})
-=======
     if rolename and rolename != 'non-existing':
-        roles.add_role(app.db, {'name': rolename, 'scopes': scopes})
+        roles.create_role(app.db, {'name': rolename, 'scopes': scopes})
         if rolename == 'groups-reader':
             # add role for a group
-            roles.add_role(app.db, {'name': 'group-role', 'scopes': ['groups']})
+            roles.create_role(app.db, {'name': 'group-role', 'scopes': ['groups']})
             # create a group and add the user and group_role
             group = orm.Group.find(app.db, 'test-group')
             if not group:
@@ -829,7 +809,6 @@
                 app.db.commit()
     if rolename:
         body = json.dumps({'roles': [rolename]})
->>>>>>> 1b999b76
     else:
         body = ''
     # request a new token
@@ -854,4 +833,33 @@
     assert r.status_code == 204
     # verify deletion
     r = await api_request(app, 'users/user/tokens', token_id)
-    assert r.status_code == 404+    assert r.status_code == 404
+
+
+@mark.role
+@mark.parametrize(
+    "kind, has_user_scopes",
+    [
+        ('users', True),
+        ('services', False),
+    ],
+)
+async def test_self_expansion(app, kind, has_user_scopes):
+    Class = orm.get_class(kind)
+    orm_obj = Class(name=f'test_{kind}')
+    app.db.add(orm_obj)
+    app.db.commit()
+    test_role = orm.Role(name='test_role', scopes=['self'])
+    orm_obj.roles.append(test_role)
+    # test expansion of user/service scopes
+    scopes = roles.expand_roles_to_scopes(orm_obj)
+    assert bool(scopes) == has_user_scopes
+
+    # test expansion of token scopes
+    orm_obj.new_api_token()
+    print(orm_obj.api_tokens[0])
+    token_scopes = scopes.get_scopes_for(orm_obj.api_tokens[0])
+    print(token_scopes)
+    assert bool(token_scopes) == has_user_scopes
+    app.db.delete(orm_obj)
+    app.db.delete(test_role)