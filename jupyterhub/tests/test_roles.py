"""Test roles"""
# Copyright (c) Jupyter Development Team.
# Distributed under the terms of the Modified BSD License.
import json
from itertools import chain

import pytest
from pytest import mark
from tornado.log import app_log

from .. import orm
from .. import roles
from ..scopes import get_scopes_for
from ..utils import maybe_future
from ..utils import utcnow
from .mocking import MockHub
from .test_scopes import create_temp_role
from .utils import add_user
from .utils import api_request


@mark.role
def test_orm_roles(db):
    """Test orm roles setup"""
    user_role = orm.Role.find(db, name='user')
    token_role = orm.Role.find(db, name='token')
    service_role = orm.Role.find(db, name='service')
    if not user_role:
        user_role = orm.Role(name='user', scopes=['self'])
        db.add(user_role)
    if not token_role:
        token_role = orm.Role(name='token', scopes=['all'])
        db.add(token_role)
    if not service_role:
        service_role = orm.Role(name='service', scopes=[])
        db.add(service_role)
    db.commit()

    group_role = orm.Role(name='group', scopes=['read:users'])
    db.add(group_role)
    db.commit()

    user = orm.User(name='falafel')
    db.add(user)
    db.commit()

    service = orm.Service(name='kebab')
    db.add(service)
    db.commit()

    group = orm.Group(name='fast-food')
    db.add(group)
    db.commit()

    assert user_role.users == []
    assert user_role.services == []
    assert user_role.groups == []
    assert service_role.users == []
    assert service_role.services == []
    assert service_role.groups == []
    assert user.roles == []
    assert service.roles == []
    assert group.roles == []

    user_role.users.append(user)
    service_role.services.append(service)
    group_role.groups.append(group)
    db.commit()
    assert user_role.users == [user]
    assert user.roles == [user_role]
    assert service_role.services == [service]
    assert service.roles == [service_role]
    assert group_role.groups == [group]
    assert group.roles == [group_role]

    # check token creation without specifying its role
    # assigns it the default 'token' role
    token = user.new_api_token()
    user_token = orm.APIToken.find(db, token=token)
    assert user_token in token_role.tokens
    assert token_role in user_token.roles

    # check creating token with a specific role
    token = service.new_api_token(roles=['service'])
    service_token = orm.APIToken.find(db, token=token)
    assert service_token in service_role.tokens
    assert service_role in service_token.roles

    # check deleting user removes the user and the token from roles
    db.delete(user)
    db.commit()
    assert user_role.users == []
    assert user_token not in token_role.tokens
    # check deleting the service token removes it from 'service' role
    db.delete(service_token)
    db.commit()
    assert service_token not in service_role.tokens
    # check deleting the service_role removes it from service.roles
    db.delete(service_role)
    db.commit()
    assert service.roles == []
    # check deleting the group removes it from group_roles
    db.delete(group)
    db.commit()
    assert group_role.groups == []

    # clean up db
    db.delete(service)
    db.delete(group_role)
    db.commit()


@mark.role
def test_orm_roles_delete_cascade(db):
    """Orm roles cascade"""
    user1 = orm.User(name='user1')
    user2 = orm.User(name='user2')
    role1 = orm.Role(name='role1')
    role2 = orm.Role(name='role2')
    db.add(user1)
    db.add(user2)
    db.add(role1)
    db.add(role2)
    db.commit()
    # add user to role via user.roles
    user1.roles.append(role1)
    db.commit()
    assert user1 in role1.users
    assert role1 in user1.roles

    # add user to role via roles.users
    role1.users.append(user2)
    db.commit()
    assert user2 in role1.users
    assert role1 in user2.roles

    # fill role2 and check role1 again
    role2.users.append(user1)
    role2.users.append(user2)
    db.commit()
    assert user1 in role1.users
    assert user2 in role1.users
    assert user1 in role2.users
    assert user2 in role2.users
    assert role1 in user1.roles
    assert role1 in user2.roles
    assert role2 in user1.roles
    assert role2 in user2.roles

    # now start deleting
    # 1. remove role via user.roles
    user1.roles.remove(role2)
    db.commit()
    assert user1 not in role2.users
    assert role2 not in user1.roles

    # 2. remove user via role.users
    role1.users.remove(user2)
    db.commit()
    assert user2 not in role1.users
    assert role1 not in user2.roles

    # 3. delete role object
    db.delete(role2)
    db.commit()
    assert role2 not in user1.roles
    assert role2 not in user2.roles

    # 4. delete user object
    db.delete(user1)
    db.delete(user2)
    db.commit()
    assert user1 not in role1.users


@mark.role
@mark.parametrize(
    "scopes, subscopes",
    [
        (
            ['admin:users'],
            {
                'admin:users',
                'admin:users:auth_state',
                'users',
                'read:users',
                'users:activity',
                'read:users:name',
                'read:users:groups',
                'read:users:activity',
            },
        ),
        (
            ['users'],
            {
                'users',
                'read:users',
                'users:activity',
                'read:users:name',
                'read:users:groups',
                'read:users:activity',
            },
        ),
        (
            ['read:users'],
            {
                'read:users',
                'read:users:name',
                'read:users:groups',
                'read:users:activity',
            },
        ),
        (['read:users:servers'], {'read:users:servers', 'read:users:name'}),
<<<<<<< HEAD
        (['admin:groups'], {'admin:groups', 'groups', 'read:groups'}),
=======
        (['admin:groups'], {'admin:groups'}),
>>>>>>> f45f1c25
        (
            ['users:tokens!group=hobbits'],
            {'users:tokens!group=hobbits', 'read:users:tokens!group=hobbits'},
        ),
    ],
)
def test_get_subscopes(db, scopes, subscopes):
    """Test role scopes expansion into their subscopes"""
    roles.create_role(db, {'name': 'testing_scopes', 'scopes': scopes})
    role = orm.Role.find(db, name='testing_scopes')
    response = roles._get_subscopes(role)
    assert response == subscopes
    db.delete(role)


@mark.role
async def test_load_default_roles(tmpdir, request):
    """Test loading default roles in app.py"""
    kwargs = {}
    ssl_enabled = getattr(request.module, "ssl_enabled", False)
    if ssl_enabled:
        kwargs['internal_certs_location'] = str(tmpdir)
    hub = MockHub(**kwargs)
    hub.init_db()
    db = hub.db
    await hub.init_roles()
    # test default roles loaded to database
    default_roles = roles.get_default_roles()
    for role in default_roles:
        assert orm.Role.find(db, role['name']) is not None


@mark.role
@mark.parametrize(
    "role, role_def, response_type, response",
    [
        (
            'new-role',
            {
                'name': 'new-role',
                'description': 'Some description',
                'scopes': ['groups'],
            },
            'info',
            app_log.info('Role new-role added to database'),
        ),
        (
            'the-same-role',
            {
                'name': 'new-role',
                'description': 'Some description',
                'scopes': ['groups'],
            },
            'no-log',
            None,
        ),
        ('no_name', {'scopes': ['users']}, 'error', KeyError),
        (
            'no_scopes',
            {'name': 'no-permissions'},
            'warning',
            app_log.warning('Warning: New defined role no-permissions has no scopes'),
        ),
        (
            'admin',
            {'name': 'admin', 'scopes': ['admin:users']},
            'error',
            ValueError,
        ),
        (
            'admin',
            {'name': 'admin', 'description': 'New description'},
            'error',
            ValueError,
        ),
        (
            'user',
            {'name': 'user', 'scopes': ['read:users:name']},
            'info',
            app_log.info('Role user scopes attribute has been changed'),
        ),
        # rewrite the user role back to 'default'
        (
            'user',
            {'name': 'user', 'scopes': ['self']},
            'info',
            app_log.info('Role user scopes attribute has been changed'),
        ),
    ],
)
async def test_creating_roles(app, role, role_def, response_type, response):
    """Test raising errors and warnings when creating/modifying roles"""

    db = app.db

    if response_type == 'error':
        with pytest.raises(response):
            roles.create_role(db, role_def)

    elif response_type == 'warning' or response_type == 'info':
        with pytest.warns(response):
            roles.create_role(db, role_def)
        # check the role has been created/modified
        role = orm.Role.find(db, role_def['name'])
        assert role is not None
        if 'description' in role_def.keys():
            assert role.description == role_def['description']
        if 'scopes' in role_def.keys():
            assert role.scopes == role_def['scopes']

    # make sure no warnings/info logged when the role exists and its definition hasn't been changed
    elif response_type == 'no-log':
        with pytest.warns(response) as record:
            roles.create_role(db, role_def)
        assert not record.list
        role = orm.Role.find(db, role_def['name'])
        assert role is not None


@mark.role
@mark.parametrize(
    "role_type, rolename, response_type, response",
    [
        (
            'existing',
            'test-role1',
            'info',
            app_log.info('Role user scopes attribute has been changed'),
        ),
        ('non-existing', 'test-role2', 'error', NameError),
        ('default', 'user', 'error', ValueError),
    ],
)
async def test_delete_roles(db, role_type, rolename, response_type, response):
    """Test raising errors and info when deleting roles"""

    if response_type == 'info':
        # add the role to db
        test_role = orm.Role(name=rolename)
        db.add(test_role)
        db.commit()
        check_role = orm.Role.find(db, rolename)
        assert check_role is not None
        # check the role is deleted and info raised
        with pytest.warns(response):
            roles.delete_role(db, rolename)
        check_role = orm.Role.find(db, rolename)
        assert check_role is None

    elif response_type == 'error':
        with pytest.raises(response):
            roles.delete_role(db, rolename)


@mark.role
@mark.parametrize(
    "role, response",
    [
        (
            {
                'name': 'test-scopes-1',
                'scopes': [
                    'users',
                    'users!user=charlie',
                    'admin:groups',
                    'read:users:tokens',
                ],
            },
            'existing',
        ),
        ({'name': 'test-scopes-2', 'scopes': ['uses']}, NameError),
        ({'name': 'test-scopes-3', 'scopes': ['users:activities']}, NameError),
        ({'name': 'test-scopes-4', 'scopes': ['groups!goup=class-A']}, NameError),
    ],
)
async def test_scope_existence(tmpdir, request, role, response):
    """Test checking of scopes provided in role definitions"""
    kwargs = {'load_roles': [role]}
    ssl_enabled = getattr(request.module, "ssl_enabled", False)
    if ssl_enabled:
        kwargs['internal_certs_location'] = str(tmpdir)
    hub = MockHub(**kwargs)
    hub.init_db()
    db = hub.db

    if response == 'existing':
        roles.create_role(db, role)
        added_role = orm.Role.find(db, role['name'])
        assert added_role is not None
        assert added_role.scopes == role['scopes']

    elif response == NameError:
        with pytest.raises(response):
            roles.create_role(db, role)
        added_role = orm.Role.find(db, role['name'])
        assert added_role is None

    # delete the tested roles
    if added_role:
        roles.delete_role(db, added_role.name)


@mark.role
async def test_load_roles_users(tmpdir, request):
    """Test loading predefined roles for users in app.py"""
    roles_to_load = [
        {
            'name': 'teacher',
            'description': 'Access users information, servers and groups without create/delete privileges',
            'scopes': ['users', 'groups'],
            'users': ['cyclops', 'gandalf'],
        },
    ]
    kwargs = {'load_roles': roles_to_load}
    ssl_enabled = getattr(request.module, "ssl_enabled", False)
    if ssl_enabled:
        kwargs['internal_certs_location'] = str(tmpdir)
    hub = MockHub(**kwargs)
    hub.init_db()
    db = hub.db
    hub.authenticator.admin_users = ['admin']
    hub.authenticator.allowed_users = ['cyclops', 'gandalf', 'bilbo', 'gargamel']
    await hub.init_users()
    await hub.init_roles()

    admin_role = orm.Role.find(db, 'admin')
    user_role = orm.Role.find(db, 'user')
    # test if every user has a role (and no duplicates)
    # and admins have admin role
    for user in db.query(orm.User):
        assert len(user.roles) > 0
        assert len(user.roles) == len(set(user.roles))
        if user.admin:
            assert admin_role in user.roles
            assert user_role not in user.roles

    # test if predefined roles loaded and assigned
    teacher_role = orm.Role.find(db, name='teacher')
    assert teacher_role is not None
    gandalf_user = orm.User.find(db, name='gandalf')
    assert teacher_role in gandalf_user.roles
    cyclops_user = orm.User.find(db, name='cyclops')
    assert teacher_role in cyclops_user.roles

    # delete the test roles
    for role in roles_to_load:
        roles.delete_role(db, role['name'])


@mark.role
async def test_load_roles_services(tmpdir, request):
    services = [
        {'name': 'idle-culler', 'api_token': 'some-token'},
        {'name': 'user_service', 'api_token': 'some-other-token'},
        {'name': 'admin_service', 'api_token': 'secret-token'},
    ]
    service_tokens = {
        'some-token': 'idle-culler',
        'some-other-token': 'user_service',
        'secret-token': 'admin_service',
    }
    roles_to_load = [
        {
            'name': 'idle-culler',
            'description': 'Cull idle servers',
            'scopes': [
                'read:users:name',
                'read:users:activity',
                'read:users:servers',
                'users:servers',
            ],
            'services': ['idle-culler'],
        },
    ]
    kwargs = {
        'load_roles': roles_to_load,
        'services': services,
        'service_tokens': service_tokens,
    }
    ssl_enabled = getattr(request.module, "ssl_enabled", False)
    if ssl_enabled:
        kwargs['internal_certs_location'] = str(tmpdir)
    hub = MockHub(**kwargs)
    hub.init_db()
    db = hub.db
    await hub.init_api_tokens()
    # make 'admin_service' admin
    admin_service = orm.Service.find(db, 'admin_service')
    admin_service.admin = True
    db.commit()
    await hub.init_roles()

    # test if every service has a role (and no duplicates)
    admin_role = orm.Role.find(db, name='admin')
    user_role = orm.Role.find(db, name='user')

    # test if predefined roles loaded and assigned
    culler_role = orm.Role.find(db, name='idle-culler')
    culler_service = orm.Service.find(db, name='idle-culler')
    assert culler_role in culler_service.roles

    # test if every service has a role (and no duplicates)
    for service in db.query(orm.Service):
        assert len(service.roles) > 0
        assert len(service.roles) == len(set(service.roles))

        # test default role assignment
        if service.admin:
            assert admin_role in service.roles
            assert user_role not in service.roles
        elif culler_role not in service.roles:
            assert user_role in service.roles
            assert admin_role not in service.roles

    # delete the test services
    for service in db.query(orm.Service):
        db.delete(service)
    db.commit()

    # delete the test tokens
    for token in db.query(orm.APIToken):
        db.delete(token)
    db.commit()

    # delete the test roles
    for role in roles_to_load:
        roles.delete_role(db, role['name'])


@mark.role
async def test_load_roles_groups(tmpdir, request):
    """Test loading predefined roles for groups in app.py"""
    groups_to_load = {
        'group1': ['gandalf'],
        'group2': ['bilbo', 'gargamel'],
        'group3': ['cyclops'],
    }
    roles_to_load = [
        {
            'name': 'assistant',
            'description': 'Access users information only',
            'scopes': ['read:users'],
            'groups': ['group2'],
        },
        {
            'name': 'head',
            'description': 'Whole user access',
            'scopes': ['users', 'admin:users'],
            'groups': ['group3'],
        },
    ]
    kwargs = {'load_groups': groups_to_load, 'load_roles': roles_to_load}
    ssl_enabled = getattr(request.module, "ssl_enabled", False)
    if ssl_enabled:
        kwargs['internal_certs_location'] = str(tmpdir)
    hub = MockHub(**kwargs)
    hub.init_db()
    db = hub.db
    await hub.init_groups()
    await hub.init_roles()

    assist_role = orm.Role.find(db, name='assistant')
    head_role = orm.Role.find(db, name='head')

    group1 = orm.Group.find(db, name='group1')
    group2 = orm.Group.find(db, name='group2')
    group3 = orm.Group.find(db, name='group3')

    # test group roles
    assert group1.roles == []
    assert group2 in assist_role.groups
    assert group3 in head_role.groups

    # delete the test roles
    for role in roles_to_load:
        roles.delete_role(db, role['name'])


@mark.role
async def test_load_roles_user_tokens(tmpdir, request):
    user_tokens = {
        'secret-token': 'cyclops',
        'secrety-token': 'gandalf',
        'super-secret-token': 'admin',
    }
    roles_to_load = [
        {
            'name': 'reader',
            'description': 'Read all users models',
            'scopes': ['read:users'],
            'tokens': ['super-secret-token'],
        },
    ]
    kwargs = {
        'load_roles': roles_to_load,
        'api_tokens': user_tokens,
    }
    ssl_enabled = getattr(request.module, "ssl_enabled", False)
    if ssl_enabled:
        kwargs['internal_certs_location'] = str(tmpdir)
    hub = MockHub(**kwargs)
    hub.init_db()
    db = hub.db
    hub.authenticator.admin_users = ['admin']
    hub.authenticator.allowed_users = ['cyclops', 'gandalf']
    await hub.init_users()
    await hub.init_api_tokens()
    await hub.init_roles()

    # test if gandalf's token has the 'reader' role
    reader_role = orm.Role.find(db, 'reader')
    token = orm.APIToken.find(db, 'super-secret-token')
    assert reader_role in token.roles

    # test if all other tokens have default 'user' role
    token_role = orm.Role.find(db, 'token')
    secret_token = orm.APIToken.find(db, 'secret-token')
    assert token_role in secret_token.roles
    secrety_token = orm.APIToken.find(db, 'secrety-token')
    assert token_role in secrety_token.roles

    # delete the test tokens
    for token in db.query(orm.APIToken):
        db.delete(token)
    db.commit()

    # delete the test roles
    for role in roles_to_load:
        roles.delete_role(db, role['name'])


@mark.role
async def test_load_roles_user_tokens_not_allowed(tmpdir, request):
    user_tokens = {
        'secret-token': 'bilbo',
    }
    roles_to_load = [
        {
            'name': 'user-creator',
            'description': 'Creates/deletes any user',
            'scopes': ['admin:users'],
            'tokens': ['secret-token'],
        },
    ]
    kwargs = {
        'load_roles': roles_to_load,
        'api_tokens': user_tokens,
    }
    ssl_enabled = getattr(request.module, "ssl_enabled", False)
    if ssl_enabled:
        kwargs['internal_certs_location'] = str(tmpdir)
    hub = MockHub(**kwargs)
    hub.init_db()
    db = hub.db
    hub.authenticator.allowed_users = ['bilbo']
    await hub.init_users()
    await hub.init_api_tokens()

    response = 'allowed'
    # bilbo has only default 'user' role
    # while bilbo's token is requesting role with higher permissions
    with pytest.raises(ValueError):
        await hub.init_roles()

    # delete the test tokens
    for token in db.query(orm.APIToken):
        db.delete(token)
    db.commit()

    # delete the test roles
    for role in roles_to_load:
        roles.delete_role(db, role['name'])


@mark.role
async def test_load_roles_service_tokens(tmpdir, request):
    services = [
        {'name': 'idle-culler', 'api_token': 'another-secret-token'},
    ]
    service_tokens = {
        'another-secret-token': 'idle-culler',
    }
    roles_to_load = [
        {
            'name': 'idle-culler',
            'description': 'Cull idle servers',
            'scopes': [
                'read:users:name',
                'read:users:activity',
                'read:users:servers',
                'users:servers',
            ],
            'services': ['idle-culler'],
            'tokens': ['another-secret-token'],
        },
    ]
    kwargs = {
        'load_roles': roles_to_load,
        'services': services,
        'service_tokens': service_tokens,
    }
    ssl_enabled = getattr(request.module, "ssl_enabled", False)
    if ssl_enabled:
        kwargs['internal_certs_location'] = str(tmpdir)
    hub = MockHub(**kwargs)
    hub.init_db()
    db = hub.db
    await hub.init_api_tokens()
    await hub.init_roles()

    # test if another-secret-token has idle-culler role
    service = orm.Service.find(db, 'idle-culler')
    culler_role = orm.Role.find(db, 'idle-culler')
    token = orm.APIToken.find(db, 'another-secret-token')
    assert len(token.roles) == 1
    assert culler_role in token.roles

    # delete the test services
    for service in db.query(orm.Service):
        db.delete(service)
    db.commit()

    # delete the test tokens
    for token in db.query(orm.APIToken):
        db.delete(token)
    db.commit()

    # delete the test roles
    for role in roles_to_load:
        roles.delete_role(db, role['name'])


@mark.role
async def test_load_roles_service_tokens_not_allowed(tmpdir, request):
    services = [{'name': 'some-service', 'api_token': 'secret-token'}]
    service_tokens = {
        'secret-token': 'some-service',
    }
    roles_to_load = [
        {
            'name': 'user-reader',
            'description': 'Read-only user models',
            'scopes': ['read:users'],
            'services': ['some-service'],
        },
        # 'idle-culler' role has higher permissions that the token's owner 'some-service'
        {
            'name': 'idle-culler',
            'description': 'Cull idle servers',
            'scopes': [
                'read:users:name',
                'read:users:activity',
                'read:users:servers',
                'users:servers',
            ],
            'tokens': ['secret-token'],
        },
    ]
    kwargs = {
        'load_roles': roles_to_load,
        'services': services,
        'service_tokens': service_tokens,
    }
    ssl_enabled = getattr(request.module, "ssl_enabled", False)
    if ssl_enabled:
        kwargs['internal_certs_location'] = str(tmpdir)
    hub = MockHub(**kwargs)
    hub.init_db()
    db = hub.db
    await hub.init_api_tokens()
    with pytest.raises(ValueError):
        await hub.init_roles()

    # delete the test services
    for service in db.query(orm.Service):
        db.delete(service)
    db.commit()

    # delete the test tokens
    for token in db.query(orm.APIToken):
        db.delete(token)
    db.commit()

    # delete the test roles
    for role in roles_to_load:
        roles.delete_role(db, role['name'])


@mark.role
@mark.parametrize(
    "headers, rolename, scopes, status",
    [
        # no role requested - gets default 'token' role
        ({}, None, None, 200),
        # role scopes within the user's default 'user' role
        ({}, 'self-reader', ['read:users'], 200),
        # role scopes outside of the user's role but within the group's role scopes of which the user is a member
        ({}, 'groups-reader', ['read:groups'], 200),
        # non-existing role request
        ({}, 'non-existing', [], 404),
        # role scopes outside of both user's role and group's role scopes
        ({}, 'users-creator', ['admin:users'], 403),
    ],
)
async def test_get_new_token_via_api(app, headers, rolename, scopes, status):
    """Test requesting a token via API with and without roles"""

    user = add_user(app.db, app, name='user')
    if rolename and rolename != 'non-existing':
        roles.create_role(app.db, {'name': rolename, 'scopes': scopes})
        if rolename == 'groups-reader':
            # add role for a group
            roles.create_role(app.db, {'name': 'group-role', 'scopes': ['groups']})
            # create a group and add the user and group_role
            group = orm.Group.find(app.db, 'test-group')
            if not group:
                group = orm.Group(name='test-group')
                app.db.add(group)
                group_role = orm.Role.find(app.db, 'group-role')
                group.roles.append(group_role)
                user.groups.append(group)
                app.db.commit()
    if rolename:
        body = json.dumps({'roles': [rolename]})
    else:
        body = ''
    # request a new token
    r = await api_request(
        app, 'users/user/tokens', method='post', headers=headers, data=body
    )
    assert r.status_code == status
    if status != 200:
        return
    # check the new-token reply for roles
    reply = r.json()
    assert 'token' in reply
    assert reply['user'] == user.name
    if not rolename:
        assert reply['roles'] == ['token']
    else:
        assert reply['roles'] == [rolename]
    token_id = reply['id']

    # delete the token
    r = await api_request(app, 'users/user/tokens', token_id, method='delete')
    assert r.status_code == 204
    # verify deletion
    r = await api_request(app, 'users/user/tokens', token_id)
    assert r.status_code == 404


@mark.role
@mark.parametrize(
    "kind, has_user_scopes",
    [
        ('users', True),
        ('services', False),
    ],
)
async def test_self_expansion(app, kind, has_user_scopes):
    Class = orm.get_class(kind)
    orm_obj = Class(name=f'test_{kind}')
    app.db.add(orm_obj)
    app.db.commit()
    test_role = orm.Role(name='test_role', scopes=['self'])
    orm_obj.roles.append(test_role)
    # test expansion of user/service scopes
    scopes = roles.expand_roles_to_scopes(orm_obj)
    assert bool(scopes) == has_user_scopes

    # test expansion of token scopes
    orm_obj.new_api_token()
    print(orm_obj.api_tokens[0])
    token_scopes = get_scopes_for(orm_obj.api_tokens[0])
    print(token_scopes)
    assert bool(token_scopes) == has_user_scopes
    app.db.delete(orm_obj)
    app.db.delete(test_role)


@mark.role
@mark.parametrize(
    "scope_list, kind, test_for_token",
    [
        (['users:activity!user'], 'users', False),
        (['users:activity!user', 'read:users'], 'users', False),
        (['users:activity!user=otheruser', 'read:users'], 'users', False),
        (['users:activity!user'], 'users', True),
        (['users:activity!user=otheruser', 'groups'], 'users', True),
    ],
)
async def test_user_filter_expansion(app, scope_list, kind, test_for_token):
    Class = orm.get_class(kind)
    orm_obj = Class(name=f'test_{kind}')
    app.db.add(orm_obj)
    app.db.commit()

    test_role = orm.Role(name='test_role', scopes=scope_list)
    orm_obj.roles.append(test_role)

    if test_for_token:
        token = orm_obj.new_api_token(roles=['test_role'])
        orm_token = orm.APIToken.find(app.db, token)
        expanded_scopes = roles.expand_roles_to_scopes(orm_token)
    else:
        expanded_scopes = roles.expand_roles_to_scopes(orm_obj)

    for scope in scope_list:
        base, _, filter = scope.partition('!')
        for ex_scope in expanded_scopes:
            ex_base, ex__, ex_filter = ex_scope.partition('!')
            # check that the filter has been expanded to include the username if '!user' filter
            if scope in ex_scope and filter == 'user':
                assert ex_filter == f'{filter}={orm_obj.name}'
            # make sure the filter has been left unchanged if other filter provided
            elif scope in ex_scope and '=' in filter:
                assert ex_filter == filter

    app.db.delete(orm_obj)
    app.db.delete(test_role)


@mark.role
@mark.parametrize(
    "name, valid",
    [
        ('abc', True),
        ('group', True),
        ("a-pretty-long-name-with-123", True),
        ("0-abc", False),  # starts with number
        ("role-", False),  # ends with -
        ("has-Uppercase", False),  # Uppercase
        ("a" * 256, False),  # too long
        ("has space", False),  # space is illegal
    ],
)
async def test_valid_names(name, valid):
    if valid:
        assert roles._validate_role_name(name)
    else:
        with pytest.raises(ValueError):
            roles._validate_role_name(name)


@mark.role
async def test_server_token_role(app):
    user = add_user(app.db, app, name='test_user')
    assert user.api_tokens == []
    spawner = user.spawner
    spawner.cmd = ['jupyterhub-singleuser']
    await user.spawn()

    server_token = spawner.api_token
    orm_server_token = orm.APIToken.find(app.db, server_token)
    assert orm_server_token

    server_role = orm.Role.find(app.db, 'server')
    token_role = orm.Role.find(app.db, 'token')
    assert server_role in orm_server_token.roles
    assert token_role not in orm_server_token.roles

    assert orm_server_token.user.name == user.name
    assert user.api_tokens == [orm_server_token]

    await user.stop()


@mark.role
@mark.parametrize(
    "token_role, api_method, api_endpoint, for_user, response",
    [
        ('server', 'post', 'activity', 'same_user', 200),
        ('server', 'post', 'activity', 'other_user', 404),
        ('server', 'get', 'users', 'same_user', 200),
        ('token', 'post', 'activity', 'same_user', 200),
        ('no_role', 'post', 'activity', 'same_user', 403),
    ],
)
async def test_server_role_api_calls(
    app, token_role, api_method, api_endpoint, for_user, response
):
    user = add_user(app.db, app, name='test_user')
    if token_role == 'no_role':
        api_token = user.new_api_token(roles=[])
    else:
        api_token = user.new_api_token(roles=[token_role])

    if for_user == 'same_user':
        username = user.name
    else:
        username = 'otheruser'

    if api_endpoint == 'activity':
        path = "users/{}/activity".format(username)
        data = json.dumps({"servers": {"": {"last_activity": utcnow().isoformat()}}})
    elif api_endpoint == 'users':
        path = "users"
        data = ""

    r = await api_request(
        app,
        path,
        headers={"Authorization": "token {}".format(api_token)},
        data=data,
        method=api_method,
    )
    assert r.status_code == response

    if api_endpoint == 'users' and token_role == 'server':
        reply = r.json()
        assert len(reply) == 1

        user_model = reply[0]
        assert user_model['name'] == username
        assert 'last_activity' in user_model.keys()
        assert (
            all(key for key in ['groups', 'roles', 'servers']) not in user_model.keys()
        )


async def test_oauth_allowed_roles(app, create_temp_role):
    allowed_roles = ['oracle', 'goose']
    service = {
        'name': 'oas1',
        'api_token': 'some-token',
        'oauth_roles': ['oracle', 'goose'],
    }
    for role in allowed_roles:
        create_temp_role('read:users', role_name=role)
    app.services.append(service)
    app.init_services()
    app_service = app.services[0]
    assert app_service['name'] == 'oas1'
    assert set(app_service['oauth_roles']) == set(allowed_roles)<|MERGE_RESOLUTION|>--- conflicted
+++ resolved
@@ -211,11 +211,7 @@
             },
         ),
         (['read:users:servers'], {'read:users:servers', 'read:users:name'}),
-<<<<<<< HEAD
         (['admin:groups'], {'admin:groups', 'groups', 'read:groups'}),
-=======
-        (['admin:groups'], {'admin:groups'}),
->>>>>>> f45f1c25
         (
             ['users:tokens!group=hobbits'],
             {'users:tokens!group=hobbits', 'read:users:tokens!group=hobbits'},
