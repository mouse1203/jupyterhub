"""Test scopes for API handlers"""
from unittest import mock

import pytest
from pytest import mark
from tornado import web
from tornado.httputil import HTTPServerRequest

from .. import orm
from .. import roles
from ..handlers import BaseHandler
from ..scopes import _check_scope
from ..scopes import _intersect_scopes
from ..scopes import get_scopes_for
from ..scopes import needs_scope
from ..scopes import parse_scopes
from ..scopes import Scope
from .utils import add_user
from .utils import api_request
from .utils import auth_header


def get_handler_with_scopes(scopes):
    handler = mock.Mock(spec=BaseHandler)
    handler.parsed_scopes = parse_scopes(scopes)
    return handler


def test_scope_constructor():
    user1 = 'george'
    user2 = 'michael'
    scope_list = [
        'users',
        'read:users!user={}'.format(user1),
        'read:users!user={}'.format(user2),
    ]
    parsed_scopes = parse_scopes(scope_list)

    assert 'read:users' in parsed_scopes
    assert parsed_scopes['users']
    assert set(parsed_scopes['read:users']['user']) == {user1, user2}


def test_scope_precendence():
    scope_list = ['read:users!user=maeby', 'read:users']
    parsed_scopes = parse_scopes(scope_list)
    assert parsed_scopes['read:users'] == Scope.ALL


def test_scope_check_present():
    handler = get_handler_with_scopes(['read:users'])
    assert _check_scope(handler, 'read:users')
    assert _check_scope(handler, 'read:users', user='maeby')


def test_scope_check_not_present():
    handler = get_handler_with_scopes(['read:users!user=maeby'])
    assert _check_scope(handler, 'read:users')
    with pytest.raises(web.HTTPError):
        _check_scope(handler, 'read:users', user='gob')
    with pytest.raises(web.HTTPError):
        _check_scope(handler, 'read:users', user='gob', server='server')


def test_scope_filters():
    handler = get_handler_with_scopes(
        ['read:users', 'read:users!group=bluths', 'read:users!user=maeby']
    )
    assert _check_scope(handler, 'read:users', group='bluth')
    assert _check_scope(handler, 'read:users', user='maeby')


def test_scope_multiple_filters():
    handler = get_handler_with_scopes(['read:users!user=george_michael'])
    assert _check_scope(handler, 'read:users', user='george_michael', group='bluths')


def test_scope_parse_server_name():
    handler = get_handler_with_scopes(
        ['users:servers!server=maeby/server1', 'read:users!user=maeby']
    )
    assert _check_scope(handler, 'users:servers', user='maeby', server='server1')


class MockAPIHandler:
    def __init__(self):
        self.raw_scopes = {'users'}
        self.parsed_scopes = {}
        self.request = mock.Mock(spec=HTTPServerRequest)
        self.request.path = '/path'

    def set_scopes(self, *scopes):
        self.raw_scopes = set(scopes)
        self.parsed_scopes = parse_scopes(self.raw_scopes)

    @needs_scope('users')
    def user_thing(self, user_name):
        return True

    @needs_scope('users:servers')
    def server_thing(self, user_name, server_name):
        return True

    @needs_scope('read:groups')
    def group_thing(self, group_name):
        return True

    @needs_scope('read:services')
    def service_thing(self, service_name):
        return True

    @needs_scope('users')
    def other_thing(self, non_filter_argument):
        # Rely on inner vertical filtering
        return True

    @needs_scope('users')
    @needs_scope('read:services')
    def secret_thing(self):
        return True


@pytest.fixture
def mock_handler():
    obj = MockAPIHandler()
    return obj


@mark.parametrize(
    "scopes, method, arguments, is_allowed",
    [
        (['users'], 'user_thing', ('user',), True),
        (['users'], 'user_thing', ('michael',), True),
        ([''], 'user_thing', ('michael',), False),
        (['read:users'], 'user_thing', ('gob',), False),
        (['read:users'], 'user_thing', ('michael',), False),
        (['users!user=george'], 'user_thing', ('george',), True),
        (['users!user=george'], 'user_thing', ('fake_user',), False),
        (['users!user=george'], 'user_thing', ('oscar',), False),
        (['users!user=george', 'users!user=oscar'], 'user_thing', ('oscar',), True),
        (['users:servers'], 'server_thing', ('user1', 'server_1'), True),
        (['users:servers'], 'server_thing', ('user1', ''), True),
        (['users:servers'], 'server_thing', ('user1', None), True),
        (
            ['users:servers!server=maeby/bluth'],
            'server_thing',
            ('maeby', 'bluth'),
            True,
        ),
        (['users:servers!server=maeby/bluth'], 'server_thing', ('gob', 'bluth'), False),
        (
            ['users:servers!server=maeby/bluth'],
            'server_thing',
            ('maybe', 'bluth2'),
            False,
        ),
        (['read:services'], 'service_thing', ('service1',), True),
        (
            ['users!user=george', 'read:groups!group=bluths'],
            'group_thing',
            ('bluths',),
            True,
        ),
        (
            ['users!user=george', 'read:groups!group=bluths'],
            'group_thing',
            ('george',),
            False,
        ),
        (
            ['groups!group=george', 'read:groups!group=bluths'],
            'group_thing',
            ('george',),
            False,
        ),
        (['users'], 'other_thing', ('gob',), True),
        (['read:users'], 'other_thing', ('gob',), False),
        (['users!user=gob'], 'other_thing', ('gob',), True),
        (['users!user=gob'], 'other_thing', ('maeby',), True),
    ],
)
def test_scope_method_access(mock_handler, scopes, method, arguments, is_allowed):
    mock_handler.current_user = mock.Mock(name=arguments[0])
    mock_handler.set_scopes(*scopes)
    api_call = getattr(mock_handler, method)
    if is_allowed:
        assert api_call(*arguments)
    else:
        with pytest.raises(web.HTTPError):
            api_call(*arguments)


def test_double_scoped_method_succeeds(mock_handler):
    mock_handler.current_user = mock.Mock(name='lucille')
    mock_handler.set_scopes('users', 'read:services')
    mock_handler.parsed_scopes = parse_scopes(mock_handler.raw_scopes)
    assert mock_handler.secret_thing()


def test_double_scoped_method_denials(mock_handler):
    mock_handler.current_user = mock.Mock(name='lucille2')
    mock_handler.set_scopes('users', 'read:groups')
    with pytest.raises(web.HTTPError):
        mock_handler.secret_thing()


@mark.parametrize(
    "user_name, in_group, status_code",
    [
        ('martha', False, 200),
        ('michael', True, 200),
        ('gob', True, 200),
        ('tobias', False, 404),
        ('ann', False, 404),
    ],
)
async def test_expand_groups(app, user_name, in_group, status_code):
    test_role = {
        'name': 'test',
        'description': '',
        'users': [user_name],
        'scopes': [
            'read:users!user=martha',
            'read:users!group=bluth',
            'read:groups',
        ],
    }
    roles.create_role(app.db, test_role)
    user = add_user(app.db, name=user_name)
    group_name = 'bluth'
    group = orm.Group.find(app.db, name=group_name)
    if not group:
        group = orm.Group(name=group_name)
        app.db.add(group)
    if in_group and user not in group.users:
        group.users.append(user)
    roles.update_roles(app.db, user, roles=['test'])
    roles.strip_role(app.db, user, 'user')
    app.db.commit()
    r = await api_request(
        app, 'users', user_name, headers=auth_header(app.db, user_name)
    )
    assert r.status_code == status_code
    app.db.delete(group)
    app.db.commit()


async def test_by_fake_user(app):
    user_name = 'shade'
    user = add_user(app.db, name=user_name)
    auth_ = auth_header(app.db, user_name)
    app.users.delete(user)
    app.db.commit()
    r = await api_request(app, 'users', headers=auth_)
    assert r.status_code == 403


err_message = "No access to resources or resources not found"


@pytest.fixture
def create_temp_role(app):
    """Generate a temporary role with certain scopes.
    Convenience function that provides setup, database handling and teardown"""
    temp_roles = []
    index = [1]

    def temp_role_creator(scopes, role_name=None):
        if not role_name:
            role_name = f'temp_role_{index[0]}'
            index[0] += 1
        temp_role = orm.Role(name=role_name, scopes=list(scopes))
        temp_roles.append(temp_role)
        app.db.add(temp_role)
        app.db.commit()
        return temp_role

    yield temp_role_creator
    for role in temp_roles:
        app.db.delete(role)
    app.db.commit()


@pytest.fixture
def create_user_with_scopes(app, create_temp_role):
    """Generate a temporary user with specific scopes.
    Convenience function that provides setup, database handling and teardown"""
    temp_users = []
    counter = 0
    get_role = create_temp_role

    def temp_user_creator(*scopes, name=None):
        nonlocal counter
        if name is None:
            counter += 1
            name = f"temp_user_{counter}"
        role = get_role(scopes)
        orm_user = orm.User(name=name)
        app.db.add(orm_user)
        app.db.commit()
        temp_users.append(orm_user)
        roles.update_roles(app.db, orm_user, roles=[role.name])
        return app.users[orm_user.id]

    yield temp_user_creator
    for user in temp_users:
        app.users.delete(user)


@pytest.fixture
def create_service_with_scopes(app, create_temp_role):
    """Generate a temporary service with specific scopes.
    Convenience function that provides setup, database handling and teardown"""
    temp_service = []
    counter = 0
    role_function = create_temp_role

    def temp_service_creator(*scopes, name=None):
        nonlocal counter
        if name is None:
            counter += 1
            name = f"temp_service_{counter}"
        role = role_function(scopes)
        app.services.append({'name': name})
        app.init_services()
        orm_service = orm.Service.find(app.db, name)
        app.db.commit()
        roles.update_roles(app.db, orm_service, roles=[role.name])
        return orm_service

    yield temp_service_creator
    for service in temp_service:
        app.db.delete(service)
    app.db.commit()


async def test_request_fake_user(app, create_user_with_scopes):
    fake_user = 'annyong'
    user = create_user_with_scopes('read:users!group=stuff')
    r = await api_request(
        app, 'users', fake_user, headers=auth_header(app.db, user.name)
    )
    assert r.status_code == 404
    # Consistency between no user and user not accessible
    assert r.json()['message'] == err_message


async def test_refuse_exceeding_token_permissions(
    app, create_user_with_scopes, create_temp_role
):
    user = create_user_with_scopes('self')
    user.new_api_token()
    create_temp_role(['admin:users'], 'exceeding_role')
    with pytest.raises(ValueError):
        roles.update_roles(app.db, entity=user.api_tokens[0], roles=['exceeding_role'])


async def test_exceeding_user_permissions(
    app, create_user_with_scopes, create_temp_role
):
    user = create_user_with_scopes('read:users:groups')
    api_token = user.new_api_token()
    orm_api_token = orm.APIToken.find(app.db, token=api_token)
    create_temp_role(['read:users'], 'reader_role')
    roles.grant_role(app.db, orm_api_token, rolename='reader_role')
    headers = {'Authorization': 'token %s' % api_token}
    r = await api_request(app, 'users', headers=headers)
    assert r.status_code == 200
    keys = {key for user in r.json() for key in user.keys()}
    assert 'groups' in keys
    assert 'last_activity' not in keys


async def test_user_service_separation(app, mockservice_url, create_temp_role):
    name = mockservice_url.name
    user = add_user(app.db, name=name)

    create_temp_role(['read:users'], 'reader_role')
    create_temp_role(['read:users:groups'], 'subreader_role')
    roles.update_roles(app.db, user, roles=['subreader_role'])
    roles.update_roles(app.db, mockservice_url.orm, roles=['reader_role'])
    user.roles.remove(orm.Role.find(app.db, name='user'))
    api_token = user.new_api_token()
    headers = {'Authorization': 'token %s' % api_token}
    r = await api_request(app, 'users', headers=headers)
    assert r.status_code == 200
    keys = {key for user in r.json() for key in user.keys()}
    assert 'groups' in keys
    assert 'last_activity' not in keys


async def test_request_user_outside_group(app, create_user_with_scopes):
    outside_user = 'hello'
    user = create_user_with_scopes('read:users!group=stuff')
    add_user(app.db, name=outside_user)
    r = await api_request(
        app, 'users', outside_user, headers=auth_header(app.db, user.name)
    )
    assert r.status_code == 404
    # Consistency between no user and user not accessible
    assert r.json()['message'] == err_message


async def test_user_filter(app, create_user_with_scopes):
    user = create_user_with_scopes(
        'read:users!user=lindsay', 'read:users!user=gob', 'read:users!user=oscar'
    )
    name_in_scope = {'lindsay', 'oscar', 'gob'}
    outside_scope = {'maeby', 'marta'}
    group_name = 'bluth'
    group = orm.Group.find(app.db, name=group_name)
    if not group:
        group = orm.Group(name=group_name)
        app.db.add(group)
    for name in name_in_scope | outside_scope:
        group_user = add_user(app.db, name=name)
        if name not in group.users:
            group.users.append(group_user)
    app.db.commit()
    r = await api_request(app, 'users', headers=auth_header(app.db, user.name))
    assert r.status_code == 200
    result_names = {user['name'] for user in r.json()}
    assert result_names == name_in_scope
    app.db.delete(group)
    app.db.commit()


async def test_service_filter(app, create_user_with_scopes):
    services = [
        {'name': 'cull_idle', 'api_token': 'some-token'},
        {'name': 'user_service', 'api_token': 'some-other-token'},
    ]
    for service in services:
        app.services.append(service)
    app.init_services()
    user = create_user_with_scopes('read:services!service=cull_idle')
    r = await api_request(app, 'services', headers=auth_header(app.db, user.name))
    assert r.status_code == 200
    service_names = set(r.json().keys())
    assert service_names == {'cull_idle'}


async def test_user_filter_with_group(app, create_user_with_scopes):
    group_name = 'sitwell'
    user1 = create_user_with_scopes(f'read:users!group={group_name}')
    user2 = create_user_with_scopes('self')
    external_user = create_user_with_scopes('self')
    name_set = {user1.name, user2.name}
    group = orm.Group.find(app.db, name=group_name)
    if not group:
        group = orm.Group(name=group_name)
        app.db.add(group)
    for user in {user1, user2}:
        group.users.append(user)
    app.db.commit()

    r = await api_request(app, 'users', headers=auth_header(app.db, user1.name))
    assert r.status_code == 200
    result_names = {user['name'] for user in r.json()}
    assert result_names == name_set
    assert external_user.name not in result_names
    app.db.delete(group)
    app.db.commit()


async def test_group_scope_filter(app, create_user_with_scopes):
    in_groups = {'sitwell', 'bluth'}
    out_groups = {'austero'}
    user = create_user_with_scopes(
        *(f'read:groups!group={group}' for group in in_groups)
    )
    for group_name in in_groups | out_groups:
        group = orm.Group.find(app.db, name=group_name)
        if not group:
            group = orm.Group(name=group_name)
            app.db.add(group)
    app.db.commit()
    r = await api_request(app, 'groups', headers=auth_header(app.db, user.name))
    assert r.status_code == 200
    result_names = {user['name'] for user in r.json()}
    assert result_names == in_groups
    for group_name in in_groups | out_groups:
        group = orm.Group.find(app.db, name=group_name)
        app.db.delete(group)
    app.db.commit()


async def test_vertical_filter(app, create_user_with_scopes):
    user = create_user_with_scopes('read:users:name')
    r = await api_request(app, 'users', headers=auth_header(app.db, user.name))
    assert r.status_code == 200
    allowed_keys = {'name', 'kind'}
    assert set([key for user in r.json() for key in user.keys()]) == allowed_keys


async def test_stacked_vertical_filter(app, create_user_with_scopes):
    user = create_user_with_scopes('read:users:activity', 'read:users:groups')
    r = await api_request(app, 'users', headers=auth_header(app.db, user.name))
    assert r.status_code == 200
    allowed_keys = {'name', 'kind', 'groups', 'last_activity'}
    result_model = set([key for user in r.json() for key in user.keys()])
    assert result_model == allowed_keys


async def test_cross_filter(app, create_user_with_scopes):
    user = create_user_with_scopes('read:users:activity', 'self')
    new_users = {'britta', 'jeff', 'annie'}
    for new_user_name in new_users:
        add_user(app.db, name=new_user_name)
    app.db.commit()
    r = await api_request(app, 'users', headers=auth_header(app.db, user.name))
    assert r.status_code == 200
    restricted_keys = {'name', 'kind', 'last_activity'}
    key_in_full_model = 'created'
    for model_user in r.json():
        if model_user['name'] == user.name:
            assert key_in_full_model in model_user
        else:
            assert set(model_user.keys()) == restricted_keys


@mark.parametrize(
    "kind, has_user_scopes",
    [
        ('users', True),
        ('services', False),
    ],
)
async def test_metascope_self_expansion(
    app, kind, has_user_scopes, create_user_with_scopes, create_service_with_scopes
):
    if kind == 'users':
        orm_obj = create_user_with_scopes('self').orm_user
    else:
        orm_obj = create_service_with_scopes('self')
    # test expansion of user/service scopes
    scopes = roles.expand_roles_to_scopes(orm_obj)
    assert bool(scopes) == has_user_scopes

    # test expansion of token scopes
    orm_obj.new_api_token()
    token_scopes = get_scopes_for(orm_obj.api_tokens[0])
    assert bool(token_scopes) == has_user_scopes


async def test_metascope_all_expansion(app, create_user_with_scopes):
    user = create_user_with_scopes('self')
    user.new_api_token()
    token = user.api_tokens[0]
    # Check 'all' expansion
    token_scope_set = get_scopes_for(token)
    user_scope_set = get_scopes_for(user)
    assert user_scope_set == token_scope_set

    # Check no roles means no permissions
    token.roles.clear()
    app.db.commit()
    token_scope_set = get_scopes_for(token)
    assert not token_scope_set


@mark.parametrize(
    "scopes, can_stop ,num_servers, keys_in, keys_out",
    [
        (['read:users:servers!user=almond'], False, 2, {'name'}, {'state'}),
        (['admin:users', 'read:users'], False, 0, set(), set()),
        (
            ['read:users:servers!group=nuts', 'users:servers'],
            True,
            2,
            {'name'},
            {'state'},
        ),
        (
            ['admin:users:server_state', 'read:users:servers'],
            False,
            2,
            {'name', 'state'},
            set(),
        ),
        (
            [
                'read:users:servers!server=almond/bianca',
                'admin:users:server_state!server=almond/bianca',
            ],
            False,
            1,
            {'name', 'state'},
            set(),
        ),
    ],
)
async def test_server_state_access(
    app,
    create_user_with_scopes,
    create_service_with_scopes,
    scopes,
    can_stop,
    num_servers,
    keys_in,
    keys_out,
):
    with mock.patch.dict(
        app.tornado_settings,
        {'allow_named_servers': True, 'named_server_limit_per_user': 2},
    ):
        user = create_user_with_scopes('self', name='almond')
        group_name = 'nuts'
        group = orm.Group.find(app.db, name=group_name)
        if not group:
            group = orm.Group(name=group_name)
            app.db.add(group)
        group.users.append(user)
        app.db.commit()
        server_names = ['bianca', 'terry']
        for server_name in server_names:
            await api_request(
                app, 'users', user.name, 'servers', server_name, method='post'
            )
        service = create_service_with_scopes(*scopes)
        api_token = service.new_api_token()
        await app.init_roles()
        headers = {'Authorization': 'token %s' % api_token}
        r = await api_request(app, 'users', user.name, headers=headers)
        r.raise_for_status()
        user_model = r.json()
        if num_servers:
            assert 'servers' in user_model
            server_models = user_model['servers']
            assert len(server_models) == num_servers
            for server, server_model in server_models.items():
                assert keys_in.issubset(server_model)
                assert keys_out.isdisjoint(server_model)
        else:
            assert 'servers' not in user_model
        r = await api_request(
            app,
            'users',
            user.name,
            'servers',
            server_names[0],
            method='delete',
            headers=headers,
        )
        if can_stop:
            assert r.status_code == 204
        else:
            assert r.status_code == 403
        app.db.delete(group)
        app.db.commit()


@mark.parametrize(
    "name, user_scopes, token_scopes, intersection_scopes",
    [
        (
            'no_filter',
            ['users:activity'],
            ['users:activity'],
            {'users:activity', 'read:users:activity'},
        ),
        (
            'valid_own_filter',
            ['read:users:activity'],
            ['read:users:activity!user'],
            {'read:users:activity!user=temp_user_1'},
        ),
        (
            'valid_other_filter',
            ['read:users:activity'],
            ['read:users:activity!user=otheruser'],
            {'read:users:activity!user=otheruser'},
        ),
        (
            'no_filter_owner_filter',
            ['read:users:activity!user'],
            ['read:users:activity'],
            {'read:users:activity!user=temp_user_1'},
        ),
        (
            'valid_own_filter',
            ['read:users:activity!user'],
            ['read:users:activity!user'],
            {'read:users:activity!user=temp_user_1'},
        ),
        (
            'invalid_filter',
            ['read:users:activity!user'],
            ['read:users:activity!user=otheruser'],
            set(),
        ),
        (
            'subscopes_cross_filter',
            ['users!user=x'],
            ['read:users:name'],
            {'read:users:name!user=x'},
        ),
        (
            'multiple_user_filter',
            ['users!user=x', 'users!user=y'],
            ['read:users:name!user=x'],
            {'read:users:name!user=x'},
        ),
        (
            'no_intersection_group_user',
            ['users!group=y'],
            ['users!user=x'],
            set(),
        ),
        (
            'no_intersection_user_server',
            ['users:servers!user=y'],
            ['users:servers!server=x'],
            set(),
        ),
        (
            'users_and_groups_both',
            ['users!group=x', 'users!user=y'],
            ['read:users:name!group=x', 'read:users!user=y'],
            {
                'read:users:name!group=x',
                'read:users!user=y',
                'read:users:name!user=y',
                'read:users:groups!user=y',
                'read:users:roles!user=y',
                'read:users:activity!user=y',
            },
        ),
        (
            'users_and_groups_user_only',
            ['users!group=x', 'users!user=y'],
            ['read:users:name!group=z', 'read:users!user=y'],
            {
                'read:users!user=y',
                'read:users:name!user=y',
                'read:users:groups!user=y',
                'read:users:roles!user=y',
                'read:users:activity!user=y',
            },
        ),
    ],
)
async def test_resolve_token_permissions(
    app,
    create_user_with_scopes,
    create_temp_role,
    name,
    user_scopes,
    token_scopes,
    intersection_scopes,
):
    orm_user = create_user_with_scopes(*user_scopes).orm_user
    create_temp_role(token_scopes, 'active-posting')
    api_token = orm_user.new_api_token(roles=['active-posting'])
    orm_api_token = orm.APIToken.find(app.db, token=api_token)

    # get expanded !user filter scopes for check
    user_scopes = roles.expand_roles_to_scopes(orm_user)
    token_scopes = roles.expand_roles_to_scopes(orm_api_token)

    token_retained_scopes = get_scopes_for(orm_api_token)

    assert token_retained_scopes == intersection_scopes


<<<<<<< HEAD
@mark.parametrize(
    "scopes, model_keys",
    [
        (
            {'read:services'},
            {
                'command',
                'name',
                'kind',
                'info',
                'display',
                'pid',
                'admin',
                'prefix',
                'url',
                'roles',
            },
        ),
        ({'read:services:roles', 'read:users:names'}, {'name', 'kind', 'roles'}),
        ({'read:services:name'}, {'name', 'kind'}),
    ],
)
async def test_service_model_filtering(
    app, scopes, model_keys, create_user_with_scopes, create_service_with_scopes
):
    user = create_user_with_scopes(*scopes, 'teddy')
    service = create_service_with_scopes()
    r = await api_request(
        app, 'services', service.name, headers=auth_header(app.db, user.name)
    )
    assert r.status_code == 200
    assert model_keys == r.json().keys()


async def test_roles_access(app, create_service_with_scopes, create_user_with_scopes):
    user = add_user(app.db, name='miranda')
    read_user = create_user_with_scopes('read:users:roles')
    r = await api_request(
        app, 'users', user.name, headers=auth_header(app.db, read_user.name)
    )
    assert r.status_code == 200
    model_keys = {'kind', 'name', 'roles'}
    assert model_keys == r.json().keys()
=======
@pytest.mark.parametrize(
    "left, right, expected, should_warn",
    [
        (set(), set(), set(), False),
        (set(), set(["users"]), set(), False),
        # no warning if users and groups only on the same side
        (
            set(["users!user=x", "users!group=y"]),
            set([]),
            set([]),
            False,
        ),
        # no warning if users are on both sizes
        (
            set(["users!user=x", "users!user=y", "users!group=y"]),
            set(["users!user=x"]),
            set(["users!user=x"]),
            False,
        ),
        # no warning if users and groups are both defined
        # on both sides
        (
            set(["users!user=x", "users!group=y"]),
            set(["users!user=x", "users!group=y", "users!user=z"]),
            set(["users!user=x", "users!group=y"]),
            False,
        ),
        # warn if there's a user on one side and a group on the other
        # which *may* intersect
        (
            set(["users!group=y", "users!user=z"]),
            set(["users!user=x"]),
            set([]),
            True,
        ),
        # same for group->server
        (
            set(["users!group=y", "users!user=z"]),
            set(["users!server=x/y"]),
            set([]),
            True,
        ),
        # this one actually shouldn't warn because server=x/y is under user=x,
        # but we don't need to overcomplicate things just for a warning
        (
            set(["users!group=y", "users!user=x"]),
            set(["users!server=x/y"]),
            set(["users!server=x/y"]),
            True,
        ),
        # resolves server under user, without warning
        (
            set(["read:users:servers!user=abc"]),
            set(["read:users:servers!server=abc/xyz"]),
            set(["read:users:servers!server=abc/xyz"]),
            False,
        ),
        # user->server, no match
        (
            set(["read:users:servers!user=abc"]),
            set(["read:users:servers!server=abcd/xyz"]),
            set([]),
            False,
        ),
    ],
)
def test_intersect_scopes(left, right, expected, should_warn, recwarn):
    # run every test in both directions, to ensure symmetry of the inputs
    for a, b in [(left, right), (right, left)]:
        intersection = _intersect_scopes(set(left), set(right))
        assert intersection == set(expected)

    if should_warn:
        assert len(recwarn) == 1
    else:
        assert len(recwarn) == 0
>>>>>>> be7ad39b
<|MERGE_RESOLUTION|>--- conflicted
+++ resolved
@@ -763,7 +763,6 @@
     assert token_retained_scopes == intersection_scopes
 
 
-<<<<<<< HEAD
 @mark.parametrize(
     "scopes, model_keys",
     [
@@ -807,7 +806,8 @@
     assert r.status_code == 200
     model_keys = {'kind', 'name', 'roles'}
     assert model_keys == r.json().keys()
-=======
+
+
 @pytest.mark.parametrize(
     "left, right, expected, should_warn",
     [
@@ -883,5 +883,4 @@
     if should_warn:
         assert len(recwarn) == 1
     else:
-        assert len(recwarn) == 0
->>>>>>> be7ad39b
+        assert len(recwarn) == 0