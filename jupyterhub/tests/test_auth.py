"""Tests for PAM authentication"""
# Copyright (c) Jupyter Development Team.
# Distributed under the terms of the Modified BSD License.
<<<<<<< HEAD
=======
import logging
import os
import warnings
>>>>>>> 9f8c1dec
from unittest import mock

import pytest
from requests import HTTPError
from traitlets.config import Config

from .mocking import MockPAMAuthenticator
from .mocking import MockStructGroup
from .mocking import MockStructPasswd
from .utils import add_user
from jupyterhub import auth
from jupyterhub import crypto
from jupyterhub import orm


async def test_pam_auth():
    authenticator = MockPAMAuthenticator()
    authorized = await authenticator.get_authenticated_user(
        None, {'username': 'match', 'password': 'match'}
    )
    assert authorized['name'] == 'match'

    authorized = await authenticator.get_authenticated_user(
        None, {'username': 'match', 'password': 'nomatch'}
    )
    assert authorized is None

    # Account check is on by default for increased security
    authorized = await authenticator.get_authenticated_user(
        None, {'username': 'notallowedmatch', 'password': 'notallowedmatch'}
    )
    assert authorized is None


async def test_pam_auth_account_check_disabled():
    authenticator = MockPAMAuthenticator(check_account=False)
    authorized = await authenticator.get_authenticated_user(
        None, {'username': 'allowedmatch', 'password': 'allowedmatch'}
    )
    assert authorized['name'] == 'allowedmatch'

    authorized = await authenticator.get_authenticated_user(
        None, {'username': 'notallowedmatch', 'password': 'notallowedmatch'}
    )
    assert authorized['name'] == 'notallowedmatch'


async def test_pam_auth_admin_groups():
    jh_users = MockStructGroup(
        'jh_users',
        ['group_admin', 'also_group_admin', 'override_admin', 'non_admin'],
        1234,
    )
    jh_admins = MockStructGroup('jh_admins', ['group_admin'], 5678)
    wheel = MockStructGroup('wheel', ['also_group_admin'], 9999)
    system_groups = [jh_users, jh_admins, wheel]

    group_admin = MockStructPasswd('group_admin', 1234)
    also_group_admin = MockStructPasswd('also_group_admin', 1234)
    override_admin = MockStructPasswd('override_admin', 1234)
    non_admin = MockStructPasswd('non_admin', 1234)
    system_users = [group_admin, also_group_admin, override_admin, non_admin]

    user_group_map = {
        'group_admin': [jh_users.gr_gid, jh_admins.gr_gid],
        'also_group_admin': [jh_users.gr_gid, wheel.gr_gid],
        'override_admin': [jh_users.gr_gid],
        'non_admin': [jh_users.gr_gid],
    }

    def getgrnam(name):
        return [x for x in system_groups if x.gr_name == name][0]

    def getpwnam(name):
        return [x for x in system_users if x.pw_name == name][0]

    def getgrouplist(name, group):
        return user_group_map[name]

    authenticator = MockPAMAuthenticator(
        admin_groups={'jh_admins', 'wheel'}, admin_users={'override_admin'}
    )

    # Check admin_group applies as expected
    with mock.patch.multiple(
        authenticator,
        _getgrnam=getgrnam,
        _getpwnam=getpwnam,
        _getgrouplist=getgrouplist,
    ):
        authorized = await authenticator.get_authenticated_user(
            None, {'username': 'group_admin', 'password': 'group_admin'}
        )
    assert authorized['name'] == 'group_admin'
    assert authorized['admin'] is True

    # Check multiple groups work, just in case.
    with mock.patch.multiple(
        authenticator,
        _getgrnam=getgrnam,
        _getpwnam=getpwnam,
        _getgrouplist=getgrouplist,
    ):
        authorized = await authenticator.get_authenticated_user(
            None, {'username': 'also_group_admin', 'password': 'also_group_admin'}
        )
    assert authorized['name'] == 'also_group_admin'
    assert authorized['admin'] is True

    # Check admin_users still applies correctly
    with mock.patch.multiple(
        authenticator,
        _getgrnam=getgrnam,
        _getpwnam=getpwnam,
        _getgrouplist=getgrouplist,
    ):
        authorized = await authenticator.get_authenticated_user(
            None, {'username': 'override_admin', 'password': 'override_admin'}
        )
    assert authorized['name'] == 'override_admin'
    assert authorized['admin'] is True

    # Check it doesn't admin everyone
    with mock.patch.multiple(
        authenticator,
        _getgrnam=getgrnam,
        _getpwnam=getpwnam,
        _getgrouplist=getgrouplist,
    ):
        authorized = await authenticator.get_authenticated_user(
            None, {'username': 'non_admin', 'password': 'non_admin'}
        )
    assert authorized['name'] == 'non_admin'
    assert authorized['admin'] is False


async def test_pam_auth_allowed():
    authenticator = MockPAMAuthenticator(allowed_users={'wash', 'kaylee'})
    authorized = await authenticator.get_authenticated_user(
        None, {'username': 'kaylee', 'password': 'kaylee'}
    )
    assert authorized['name'] == 'kaylee'

    authorized = await authenticator.get_authenticated_user(
        None, {'username': 'wash', 'password': 'nomatch'}
    )
    assert authorized is None

    authorized = await authenticator.get_authenticated_user(
        None, {'username': 'mal', 'password': 'mal'}
    )
    assert authorized is None


async def test_pam_auth_allowed_groups():
    def getgrnam(name):
        return MockStructGroup('grp', ['kaylee'])

    authenticator = MockPAMAuthenticator(allowed_groups={'group'})

    with mock.patch.object(authenticator, '_getgrnam', getgrnam):
        authorized = await authenticator.get_authenticated_user(
            None, {'username': 'kaylee', 'password': 'kaylee'}
        )
    assert authorized['name'] == 'kaylee'

    with mock.patch.object(authenticator, '_getgrnam', getgrnam):
        authorized = await authenticator.get_authenticated_user(
            None, {'username': 'mal', 'password': 'mal'}
        )
    assert authorized is None


async def test_pam_auth_blocked():
    # Null case compared to next case
    authenticator = MockPAMAuthenticator()
    authorized = await authenticator.get_authenticated_user(
        None, {'username': 'wash', 'password': 'wash'}
    )
    assert authorized['name'] == 'wash'

    # Blacklist basics
    authenticator = MockPAMAuthenticator(blocked_users={'wash'})
    authorized = await authenticator.get_authenticated_user(
        None, {'username': 'wash', 'password': 'wash'}
    )
    assert authorized is None

    # User in both allowed and blocked: default deny.  Make error someday?
    authenticator = MockPAMAuthenticator(
        blocked_users={'wash'}, allowed_users={'wash', 'kaylee'}
    )
    authorized = await authenticator.get_authenticated_user(
        None, {'username': 'wash', 'password': 'wash'}
    )
    assert authorized is None

    # User not in blocked set can log in
    authenticator = MockPAMAuthenticator(
        blocked_users={'wash'}, allowed_users={'wash', 'kaylee'}
    )
    authorized = await authenticator.get_authenticated_user(
        None, {'username': 'kaylee', 'password': 'kaylee'}
    )
    assert authorized['name'] == 'kaylee'

    # User in allowed, blocked irrelevent
    authenticator = MockPAMAuthenticator(
        blocked_users={'mal'}, allowed_users={'wash', 'kaylee'}
    )
    authorized = await authenticator.get_authenticated_user(
        None, {'username': 'wash', 'password': 'wash'}
    )
    assert authorized['name'] == 'wash'

    # User in neither list
    authenticator = MockPAMAuthenticator(
        blocked_users={'mal'}, allowed_users={'wash', 'kaylee'}
    )
    authorized = await authenticator.get_authenticated_user(
        None, {'username': 'simon', 'password': 'simon'}
    )
    assert authorized is None

    authenticator = MockPAMAuthenticator(
        blocked_users=set(), allowed_users={'wash', 'kaylee'}
    )
    authorized = await authenticator.get_authenticated_user(
        None, {'username': 'kaylee', 'password': 'kaylee'}
    )
    assert authorized['name'] == 'kaylee'


@pytest.mark.filterwarnings("ignore::DeprecationWarning")
async def test_deprecated_signatures():
    def deprecated_xlist(self, username):
        return True

    with mock.patch.multiple(
        MockPAMAuthenticator,
        check_whitelist=deprecated_xlist,
        check_group_whitelist=deprecated_xlist,
        check_blacklist=deprecated_xlist,
    ):
        deprecated_authenticator = MockPAMAuthenticator()
        authorized = await deprecated_authenticator.get_authenticated_user(
            None, {'username': 'test', 'password': 'test'}
        )

        assert authorized is not None


async def test_pam_auth_no_such_group():
    authenticator = MockPAMAuthenticator(allowed_groups={'nosuchcrazygroup'})
    authorized = await authenticator.get_authenticated_user(
        None, {'username': 'kaylee', 'password': 'kaylee'}
    )
    assert authorized is None


async def test_wont_add_system_user():
    user = orm.User(name='lioness4321')
    authenticator = auth.PAMAuthenticator(allowed_users={'mal'})
    authenticator.create_system_users = False
    with pytest.raises(KeyError):
        await authenticator.add_user(user)


async def test_cant_add_system_user():
    user = orm.User(name='lioness4321')
    authenticator = auth.PAMAuthenticator(allowed_users={'mal'})
    authenticator.add_user_cmd = ['jupyterhub-fake-command']
    authenticator.create_system_users = True

    class DummyFile:
        def read(self):
            return b'dummy error'

    class DummyPopen:
        def __init__(self, *args, **kwargs):
            self.args = args
            self.kwargs = kwargs
            self.returncode = 1
            self.stdout = DummyFile()

        def wait(self):
            return

    with mock.patch.object(auth, 'Popen', DummyPopen):
        with pytest.raises(RuntimeError) as exc:
            await authenticator.add_user(user)
        assert str(exc.value) == 'Failed to create system user lioness4321: dummy error'


async def test_add_system_user():
    user = orm.User(name='lioness4321')
    authenticator = auth.PAMAuthenticator(allowed_users={'mal'})
    authenticator.create_system_users = True
    authenticator.add_user_cmd = ['echo', '/home/USERNAME']

    record = {}

    class DummyPopen:
        def __init__(self, cmd, *args, **kwargs):
            record['cmd'] = cmd
            self.returncode = 0

        def wait(self):
            return

    with mock.patch.object(auth, 'Popen', DummyPopen):
        await authenticator.add_user(user)
    assert record['cmd'] == ['echo', '/home/lioness4321', 'lioness4321']


async def test_delete_user():
    user = orm.User(name='zoe')
    a = MockPAMAuthenticator(allowed_users={'mal'})

    assert 'zoe' not in a.allowed_users
    await a.add_user(user)
    assert 'zoe' in a.allowed_users
    a.delete_user(user)
    assert 'zoe' not in a.allowed_users


def test_urls():
    a = auth.PAMAuthenticator()
    logout = a.logout_url('/base/url/')
    login = a.login_url('/base/url')
    assert logout == '/base/url/logout'
    assert login == '/base/url/login'


def test_handlers(app):
    a = auth.PAMAuthenticator()
    handlers = a.get_handlers(app)
    assert handlers[0][0] == '/login'


async def test_auth_state(app, auth_state_enabled):
    """auth_state enabled and available"""
    name = 'kiwi'
    user = add_user(app.db, app, name=name)
    assert user.encrypted_auth_state is None
    cookies = await app.login_user(name)
    auth_state = await user.get_auth_state()
    assert auth_state == app.authenticator.auth_state


async def test_auth_admin_non_admin(app):
    """admin should be passed through for non-admin users"""
    name = 'kiwi'
    user = add_user(app.db, app, name=name, admin=False)
    assert user.admin is False
    cookies = await app.login_user(name)
    assert user.admin is False


async def test_auth_admin_is_admin(app):
    """admin should be passed through for admin users"""
    # Admin user defined in MockPAMAuthenticator.
    name = 'admin'
    user = add_user(app.db, app, name=name, admin=False)
    assert user.admin is False
    cookies = await app.login_user(name)
    assert user.admin is True


async def test_auth_admin_retained_if_unset(app):
    """admin should be unchanged if authenticator doesn't return admin value"""
    name = 'kiwi'
    # Add user as admin.
    user = add_user(app.db, app, name=name, admin=True)
    assert user.admin is True
    # User should remain unchanged.
    cookies = await app.login_user(name)
    assert user.admin is True


@pytest.fixture
def auth_state_unavailable(auth_state_enabled):
    """auth_state enabled at the Authenticator level,

    but unavailable due to no crypto keys.
    """
    crypto.CryptKeeper.instance().keys = []
    yield


async def test_auth_state_disabled(app, auth_state_unavailable):
    name = 'driebus'
    user = add_user(app.db, app, name=name)
    assert user.encrypted_auth_state is None
    with pytest.raises(HTTPError):
        cookies = await app.login_user(name)
    auth_state = await user.get_auth_state()
    assert auth_state is None


async def test_normalize_names():
    a = MockPAMAuthenticator()
    authorized = await a.get_authenticated_user(
        None, {'username': 'ZOE', 'password': 'ZOE'}
    )
    assert authorized['name'] == 'zoe'

    authorized = await a.get_authenticated_user(
        None, {'username': 'Glenn', 'password': 'Glenn'}
    )
    assert authorized['name'] == 'glenn'

    authorized = await a.get_authenticated_user(
        None, {'username': 'hExi', 'password': 'hExi'}
    )
    assert authorized['name'] == 'hexi'

    authorized = await a.get_authenticated_user(
        None, {'username': 'Test', 'password': 'Test'}
    )
    assert authorized['name'] == 'test'


async def test_username_map():
    a = MockPAMAuthenticator(username_map={'wash': 'alpha'})
    authorized = await a.get_authenticated_user(
        None, {'username': 'WASH', 'password': 'WASH'}
    )

    assert authorized['name'] == 'alpha'

    authorized = await a.get_authenticated_user(
        None, {'username': 'Inara', 'password': 'Inara'}
    )
    assert authorized['name'] == 'inara'


def test_validate_names():
    a = auth.PAMAuthenticator()
    assert a.validate_username('willow')
    assert a.validate_username('giles')
    assert a.validate_username('Test')
    assert a.validate_username('hExi')
    assert a.validate_username('Glenn#Smith!')
    a = auth.PAMAuthenticator(username_pattern='w.*')
    assert not a.validate_username('xander')
    assert a.validate_username('willow')


async def test_post_auth_hook():
    def test_auth_hook(authenticator, handler, authentication):
        authentication['testkey'] = 'testvalue'
        return authentication

    a = MockPAMAuthenticator(post_auth_hook=test_auth_hook)

    authorized = await a.get_authenticated_user(
        None, {'username': 'test_user', 'password': 'test_user'}
    )

    assert authorized['testkey'] == 'testvalue'


class MyAuthenticator(auth.Authenticator):
    def check_whitelist(self, username, authentication=None):
        return username == "subclass-allowed"


def test_deprecated_config(caplog):
    cfg = Config()
    cfg.Authenticator.whitelist = {'user'}
    log = logging.getLogger("testlog")
    authenticator = auth.Authenticator(config=cfg, log=log)
    assert caplog.record_tuples == [
        (
            log.name,
            logging.WARNING,
            'Authenticator.whitelist is deprecated in JupyterHub 1.2, use '
            'Authenticator.allowed_users instead',
        )
    ]
    assert authenticator.allowed_users == {'user'}


def test_deprecated_methods():
    cfg = Config()
    cfg.Authenticator.whitelist = {'user'}
    authenticator = auth.Authenticator(config=cfg)

    assert authenticator.check_allowed("user")
    with pytest.deprecated_call():
        assert authenticator.check_whitelist("user")
    assert not authenticator.check_allowed("otheruser")
    with pytest.deprecated_call():
        assert not authenticator.check_whitelist("otheruser")


def test_deprecated_config_subclass():
    cfg = Config()
    cfg.MyAuthenticator.whitelist = {'user'}
    with pytest.deprecated_call():
        authenticator = MyAuthenticator(config=cfg)
    assert authenticator.allowed_users == {'user'}


def test_deprecated_methods_subclass():
    with pytest.deprecated_call():
        authenticator = MyAuthenticator()

    assert authenticator.check_allowed("subclass-allowed")
    assert authenticator.check_whitelist("subclass-allowed")
    assert not authenticator.check_allowed("otheruser")
    assert not authenticator.check_whitelist("otheruser")<|MERGE_RESOLUTION|>--- conflicted
+++ resolved
@@ -1,17 +1,12 @@
 """Tests for PAM authentication"""
 # Copyright (c) Jupyter Development Team.
 # Distributed under the terms of the Modified BSD License.
-<<<<<<< HEAD
-=======
 import logging
-import os
-import warnings
->>>>>>> 9f8c1dec
-from unittest import mock
 
 import pytest
 from requests import HTTPError
 from traitlets.config import Config
+from unittest import mock
 
 from .mocking import MockPAMAuthenticator
 from .mocking import MockStructGroup
